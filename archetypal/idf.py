import datetime
import glob
import hashlib
import logging as lg
import os
import time
from subprocess import CalledProcessError
from subprocess import check_call

# import eppy.modeleditor
import pandas as pd
from eppy.EPlusInterfaceFunctions import parse_idd
from eppy.easyopen import getiddfile
from eppy.runner.run_functions import run, paths_from_version

from archetypal import IDF
from archetypal import settings
from archetypal.utils import log, cd, EnergyPlusProcessError

try:
    import multiprocessing as mp
except ImportError:
    pass


def object_from_idfs(idfs, ep_object, first_occurrence_only=False,
                     processors=1):
    """Takes a list of parsed IDF objects and a single ep_object and returns
    a DataFrame.

    Args:
        idfs (list of eppy.modeleditor.IDF): List of IDF objects
        ep_object (str): EnergyPlus object eg. 'WINDOWMATERIAL:GAS' as a
            string. **Most be in all caps.**
        first_occurrence_only (bool, optional): if true, returns only the
            first occurence of the object
        processors (int, optional): specify how many processors to use for a
            parallel run

    Returns:
        pandas.DataFrame: A DataFrame

    """
    container = []
    start_time = time.time()
    log('Parsing {1} objects for {0} idf files...'.format(len(idfs), ep_object))

    if isinstance(idfs, dict):
        try:
            if processors == 1:
                raise Exception('Loading objects sequentially...')
            log('Loading objects in parallel...')
            # Loading objects in parallel is actually slower at the moment,
            # so we raise an Exception
            runs = [[idf, ep_object] for idfname, idf in idfs.items()]
            import concurrent.futures
            with concurrent.futures.ProcessPoolExecutor(
                    max_workers=processors) as executor:
                container = {idfname: result for (idfname, idf), result in
                             zip(idfs.items(), executor.map(
                                 object_from_idf_pool, runs))}
        except Exception as e:
            # multiprocessing not present so pass the jobs one at a time
            log('{}'.format(e))
            container = {}
            for key, idf in idfs.items():
                # Load objects from IDF files and concatenate
                this_frame = object_from_idf(idf, ep_object)
                container[key] = this_frame

        # If keys given, construct hierarchical index using the passed keys
        # as the outermost level
        this_frame = pd.concat(container, names=['Archetype', '$id'], sort=True)
        this_frame.reset_index(inplace=True)
        this_frame.drop(columns='$id', inplace=True)
    else:
        for idf in idfs:
            # Load objects from IDF files and concatenate
            this_frame = object_from_idf(idf, ep_object)
            container.append(this_frame)
        # Concat the list of DataFrames
        this_frame = pd.concat(container)

    if first_occurrence_only:
        this_frame = this_frame.groupby('Name').first()
    this_frame.reset_index(inplace=True)
    this_frame.index.rename('$id', inplace=True)
    log('Parsed {} {} object(s) in {} idf file(s) in {:,.2f} seconds'.format(
        len(this_frame), ep_object, len(idfs),
        time.time() - start_time))
    return this_frame


def object_from_idf_pool(args):
    """Wrapper for :py:func:`object_from_idf` to use in parallel calls

    Args:
        args (list): List of arguments to pass to :func:`object_from_idf`

    Returns:
        list: A list of DataFrames

    """
    return object_from_idf(args[0], args[1])


def object_from_idf(idf, ep_object):
    """Takes one parsed IDF object and a single ep_object and returns a
    DataFrame.

    Args:
        idf (eppy.modeleditor.IDF): a parsed eppy object
        ep_object (str): EnergyPlus object eg. 'WINDOWMATERIAL:GAS' as a
            string. **Most be in all caps.**

    Returns:
        pandas.DataFrame: A DataFrame. Returns an empty DataFrame if
            ep_object is not found in file.

    """
    try:
        df = pd.concat(
            [pd.DataFrame(
                obj.fieldvalues, index=obj.fieldnames[0:len(obj.fieldvalues)]).T
             for obj in
             idf.idfobjects[ep_object]],
            ignore_index=True, sort=False)
    except ValueError:
        log(
            'ValueError: EP object "{}" does not exist in frame for idf "{}. '
            'Returning empty DataFrame"'.format(
                ep_object, idf.idfname), lg.WARNING)
        return pd.DataFrame({ep_object: []})
    else:
        return df


def load_idf(eplus_files, idd_filename=None, as_dict=True, processors=1):
    """Returns a list (or a dict) of parsed IDF objects. If
    *archetypal.settings.use_cache* is true, then the idf objects are
    loaded from cache.

    Args:
        eplus_files (str or list of str): path of the idf file. If a list is
        passed, a list of eppy.modeleditor.IDF objects will be
            returned, unless as_dict=True.
        idd_filename (str, optional): name of the EnergyPlus IDD file. If
        None, the function tries to find it.
        as_dict (bool, optional): if true, returns a dict with the idf
        filename as keys instead of a list.
        processors (int, optional): specify how many processors to use for a
        parallel run

    Returns:
        list of dict: The parsed IDF objects

    """
    # Check weather to use MacOs or Windows location
    if isinstance(eplus_files, str):
        eplus_files = [eplus_files]

    # Determine version of idf file by reading the text file
    if idd_filename is None:
        idd_filename = {
            os.path.basename(file): getiddfile(get_idf_version(file))
            for file in eplus_files
        }
    else:
        idd_filename = {
            os.path.basename(file): idd_filename
            for file in eplus_files
        }

    # determine processors
    if processors < 0:
        processors = min(len(eplus_files), mp.cpu_count())
    log('Function calls unsing {} processors'.format(processors))

    processed_cache = {os.path.basename(eplus_file): eplus_file
                       for eplus_file in eplus_files}

    idfs = parallel_process(processed_cache, load_idf_object_from_cache,
                            processors, use_kwargs=False)

    # Try loading IDF objects from pickled cache first
    dirnames = [os.path.dirname(path) for path in eplus_files]
    start_time = time.time()

    objects_found = {k: v for k, v in idfs.items() if v is not None}
    objects_not_found = [k for k, v in idfs.items() if v is None]
    if not objects_not_found:
        # if objects_not_found not empty, return the ones we actually did
        # find and pass the other ones
        log('Eppy load from cache completed in {:,.2f} seconds\n'.format(
            time.time() - start_time))
        if as_dict:
            return objects_found
        else:
            return list(objects_found.values())
    else:
        # Else, run eppy to load the idf objects
        eplus_files = [os.path.join(os.path.relpath(dir), run) for dir, run in
                       zip(dirnames, objects_not_found)]
        # runs = []
        runs = {os.path.basename(file): {'file': file,
                                         'idd_filename': idd_filename[
                                             os.path.basename(file)]}
                for file in eplus_files}
        idfs = parallel_process(runs, eppy_load, processors, use_kwargs=True)

        if as_dict:
            return idfs
        return list(idfs.values())


def eppy_load_pool(args):
    """Wrapper arround :py:func:`eppy_load` for parallel pools

    Args:
        args (list): list of arguments to pass to :py:func:`eppy_load`

    Returns:
        eppy.modeleditor.IDF: IDF object
    """
    return eppy_load(args[0], args[1])


def eppy_load(file, idd_filename):
    """Uses package eppy to parse an idf file. Will also try to upgrade the
    idf file using the EnergyPlus Transition
    executables.

    Args:
        file (str): path of the idf file
        idd_filename: path of the EnergyPlus IDD file

    Returns:
        eppy.modeleditor.IDF: IDF object

    """
    # Initiate an eppy.modeleditor.IDF object
    idf_object = None
    IDF.setiddname(idd_filename, testing=True)
    while idf_object is None:
        try:
            idf_object = IDF(file)
            # Check version of IDF file against version of IDD file
            idf_version = idf_object.idfobjects['VERSION'][
                0].Version_Identifier
            idd_version = '{}.{}'.format(idf_object.idd_version[0],
                                         idf_object.idd_version[1])

            if idf_version == idd_version:
                # if the versions fit, great!
                log('The version of the IDF file "{}",\n\t'
                    'version "{}", matched the version of EnergyPlus {},'
                    '\n\tversion "{}", used to parse it.'.format(
                    os.path.basename(file),
                    idf_version,
                    idf_object.getiddname(),
                    idd_version),
                    level=lg.DEBUG)
            else:
                # if they don't fit, upgrade file
                upgrade_idf(file)
                idd_filename = getiddfile(get_idf_version(file))
                IDF.iddname = idd_filename
        # An error could occur if the iddname is not found on the system. Try
        # to upgrade the idf file
        except Exception as e:
            log('{}'.format(e))
            log('Trying to upgrade the file instead...')
            # Try to upgrade the file
            upgrade_idf(file)
            # Get idd file for newly created and upgraded idf file
            idd_filename = getiddfile(get_idf_version(file))
            IDF.iddname = idd_filename
        else:
            # when parsing is complete, save it to disk, then return object
            save_idf_object_to_cache(idf_object, idf_object.idfname)
    return idf_object


def save_idf_object_to_cache(idf_object, idf_file, how=None):
    """Saves the object to disk. Essentially uses the pickling functions of
    python.

    Args:
        idf_object (eppy.modeleditor.IDF): an eppy IDF object
        idf_file (str): file path of idf file
        how (str, optional): How the pickling is done. Choices are 'json' or
            'pickle'. json dump doen't quite work yet. 'pickle' will save to a
            gzip'ed file instead of a regular binary file (.dat).

    Returns:
        None

    Todo:
        * Json dump does not work yet.
    """
    # upper() can't tahe NoneType as input.
    if how is None:
        how = ''
    # The main function
    if settings.use_cache:
        cache_filename = hash_file(idf_file)
        cache_dir = os.path.join(settings.cache_folder, cache_filename)

        # create the folder on the disk if it doesn't already exist
        if not os.path.exists(cache_dir):
            os.makedirs(cache_dir)

        if how.upper() == 'JSON':
            cache_fullpath_filename = os.path.join(settings.cache_folder,
                                                   cache_filename,
                                                   os.extsep.join([
                                                       cache_filename + 'idfs',
                                                       'json']))
            import gzip, json
            with open(cache_fullpath_filename, 'w') as file_handle:
                json.dump({key: value.__dict__ for key, value in
                           idf_object.idfobjects.items()},
                          file_handle,
                          sort_keys=True, indent=4, check_circular=True)

        elif how.upper() == 'PICKLE':
            # create pickle and dump
            cache_fullpath_filename = os.path.join(settings.cache_folder,
                                                   cache_filename,
                                                   os.extsep.join([
                                                       cache_filename + 'idfs',
                                                       'gzip']))
            import gzip
            try:
                import cPickle as pickle
            except ImportError:
                import pickle
            start_time = time.time()
            with gzip.GzipFile(cache_fullpath_filename, 'wb') as file_handle:
                pickle.dump(idf_object, file_handle, protocol=0)
            log('Saved pickle to file in {:,.2f} seconds'.format(
                time.time() - start_time))

        else:
            cache_fullpath_filename = os.path.join(settings.cache_folder,
                                                   cache_filename,
                                                   os.extsep.join([
                                                       cache_filename + 'idfs',
                                                       'dat']))
            try:
                import cPickle as pickle
            except ImportError:
                import pickle
            start_time = time.time()
            with open(cache_fullpath_filename, 'wb') as file_handle:
                pickle.dump(idf_object, file_handle, protocol=-1)
            log('Saved pickle to file in {:,.2f} seconds'.format(
                time.time() - start_time))


def load_idf_object_from_cache(idf_file, how=None):
    """Load an idf instance from cache

    Args:
        idf_file (str): path to the idf file
        how (str, optional): How the pickling is done. Choices are 'json' or
            'pickle'. json dump doen't quite work yet. 'pickle' will load from a
            gzip'ed file instead of a regular binary file (.dat).

    Returns:
        None
    """
    # upper() can't tahe NoneType as input.
    if how is None:
        how = ''
    # The main function
    if settings.use_cache:
        cache_filename = hash_file(idf_file)
        if how.upper() == 'JSON':
            cache_fullpath_filename = os.path.join(settings.cache_folder,
                                                   cache_filename,
                                                   os.extsep.join([
                                                       cache_filename + 'idfs',
                                                       'json']))
            import json
            try:
                import cPickle as pickle
            except ImportError:
                import pickle
            start_time = time.time()
            if os.path.isfile(cache_fullpath_filename):
                with open(cache_fullpath_filename, 'rb') as file_handle:
                    idf = json.load(file_handle)
                log('Loaded "{}" from pickled file in {:,.2f} seconds'.format(
                    os.path.basename(idf_file), time.time() -
                                                start_time))
                return idf

        elif how.upper() == 'PICKLE':
            cache_fullpath_filename = os.path.join(settings.cache_folder,
                                                   cache_filename,
                                                   os.extsep.join([
                                                       cache_filename + 'idfs',
                                                       'gzip']))
            import gzip
            try:
                import cPickle as pickle
            except ImportError:
                import pickle
            start_time = time.time()
            if os.path.isfile(cache_fullpath_filename):
                with gzip.GzipFile(cache_fullpath_filename,
                                   'rb') as file_handle:
                    idf = pickle.load(file_handle)
                log('Loaded "{}" from pickled file in {:,.2f} seconds'.format(
                    os.path.basename(idf_file), time.time() -
                                                start_time))
                return idf
        else:
            cache_fullpath_filename = os.path.join(settings.cache_folder,
                                                   cache_filename,
                                                   os.extsep.join([
                                                       cache_filename + 'idfs',
                                                       'dat']))
            try:
                import cPickle as pickle
            except ImportError:
                import pickle
            start_time = time.time()
            if os.path.isfile(cache_fullpath_filename):
                with open(cache_fullpath_filename, 'rb') as file_handle:
                    idf = pickle.load(file_handle)
                idf.setiddname(getiddfile(get_idf_version(idf_file)))
                idf.read()
                log('Loaded "{}" from pickled file in {:,.2f} seconds'.format(
                    os.path.basename(idf_file), time.time() - start_time))
                return idf


def prepare_outputs(eplus_file, outputs=None, idd_filename=None):
    """Add additional epobjects to the idf file. Users can pass in an outputs

    Args:
        eplus_file:
        outputs (bool or list):

    Examples:
        >>> outputs = [{'ep_object':'OUTPUT:DIAGNOSTICS',
        >>>             'kwargs':{'Key_1':'DisplayUnusedSchedules'}}]
        >>> prepare_outputs(eplus_file, outputs=None)

    """

    log('first, loading the idf file')
    idf = load_idf(eplus_file, idd_filename=idd_filename, as_dict=False)[0]
    eplus_finename = os.path.basename(eplus_file)
    idf = {eplus_finename: idf}

    if isinstance(outputs, list):
        for output in outputs:
            idf[eplus_finename].add_object(output['ep_object'], **output[
                'kwargs'])

    # SummaryReports
    idf[eplus_finename].add_object('Output:Table:SummaryReports'.upper(),
                                    Report_1_Name='AllSummary')

    # SQL output
    idf[eplus_finename].add_object('Output:SQLite'.upper(),
                                    Option_Type='SimpleAndTabular')

    # Output variables
    idf[eplus_finename].add_object('Output:Variable'.upper(),
                                    Variable_Name='Air System Total Heating '
                                                  'Energy',
                                    Reporting_Frequency='hourly')
    idf[eplus_finename].add_object('Output:Variable'.upper(),
                                    Variable_Name='Air System Total Cooling '
                                                  'Energy',
                                    Reporting_Frequency='hourly')

    # Output meters
    idf[eplus_finename].add_object('OUTPUT:METER',
                                    Key_Name='HeatRejection:EnergyTransfer',
                                    Reporting_Frequency='hourly')
    idf[eplus_finename].add_object('OUTPUT:METER',
                                    Key_Name='Heating:EnergyTransfer',
                                    Reporting_Frequency='hourly')
    idf[eplus_finename].add_object('OUTPUT:METER',
                                    Key_Name='Cooling:EnergyTransfer',
                                    Reporting_Frequency='hourly')
    idf[eplus_finename].add_object('OUTPUT:METER',
                                    Key_Name='Heating:DistrictHeating',
                                    Reporting_Frequency='hourly')
    idf[eplus_finename].add_object('OUTPUT:METER',
                                    Key_Name='Heating:Electricity',
                                    Reporting_Frequency='hourly')
    idf[eplus_finename].add_object('OUTPUT:METER',
                                    Key_Name='Heating:Gas',
                                    Reporting_Frequency='hourly')
    idf[eplus_finename].add_object('OUTPUT:METER',
                                    Key_Name='Cooling:DistrictCooling',
                                    Reporting_Frequency='hourly')
    idf[eplus_finename].add_object('OUTPUT:METER',
                                    Key_Name='Cooling:Electricity',
                                    Reporting_Frequency='hourly')
    idf[eplus_finename].add_object('OUTPUT:METER',
                                    Key_Name='Cooling:Gas',
                                    Reporting_Frequency='hourly')


def cache_runargs(eplus_file, runargs):
    import json
    output_directory = runargs['output_directory']

    runargs.update({'run_time': datetime.datetime.now().isoformat()})
    runargs.update({'idf_file': eplus_file})
    with open(os.path.join(output_directory, 'runargs.json'), 'w') as fp:
        json.dump(runargs, fp, sort_keys=True, indent=4)


def run_eplus(eplus_files, weather_file, output_folder=None, ep_version=None,
              output_report=None, processors=-1,
              prep_outputs=False, **kwargs):
    """Run an energy plus file and returns the SummaryReports Tables in a list
    of [(title, table), .....]

    Args:
        eplus_files (str or list): path to the idf file(s). Can be a list of
            strings or simply a string weather_file (str): path to the weather
            file
        weather_file (str): path to the EPW weather file
        output_folder (str, optional): path to the output folder. Will default
            to the settings.cache_folder.
        ep_version (str, optional): EnergyPlus version to use, eg: 8.9
        output_report: 'htm' or 'sql'.
        processors (int, optional): specify how many processors to use for a
            parallel run
        prep_outputs (bool or list, optional): if true, meters and variable
            outputs will be appended to the idf files. see
            :func:`prepare_outputs`
        **kwargs: keyword arguments to pass to other functions (see below)

    Returns:
        dict: dict of [(title, table), .....]

    Keyword Args:
        annual (bool): If True then force annual simulation (default: False)
        design_day (bool): Force design-day-only simulation (default: False)
        epmacro (bool): Run EPMacro prior to simulation (default: False)
        expandobjects (bool): Run ExpandObjects prior to simulation (default:
        False)
        readvars (bool): Run ReadVarsESO after simulation (default: False)
        output_prefix (str): Prefix for output file names
    """
    if os.path.isfile(weather_file):
        pass
    else:
        raise FileNotFoundError('Could not find weather file: {}'.format(
            weather_file))
    if isinstance(eplus_files, str):
        # Treat str as an array
        eplus_files = [eplus_files]

    # use aboslute paths
    for i, file in enumerate(eplus_files):
        eplus_files[i] = os.path.abspath(file)

    # determine processors
    if processors < 0:
        processors = min(len(eplus_files), mp.cpu_count())
    log('run_eplus() is using {} processors'.format(processors))

    # Determine version of idf file by reading the text file
    if ep_version is None:
        versionids = {
            os.path.basename(eplus_file): get_idf_version(eplus_file)
            for eplus_file in eplus_files
        }
        idd_filename = {
            os.path.basename(eplus_file): getiddfile(
                get_idf_version(eplus_file))
            for eplus_file in eplus_files
        }
    else:
        versionids = {
            os.path.basename(eplus_file): str(ep_version)
            for eplus_file in eplus_files
        }
        idd_filename = {
            os.path.basename(eplus_file): getiddfile(ep_version)
            for eplus_file in eplus_files
        }

    # Upgraded the file version if needed
    for eplus_file in eplus_files:
        eplus_exe, eplus_home = paths_from_version(get_idf_version(eplus_file,
                                                                   doted=False))
        if not os.path.isdir(eplus_home):
            log('The version of EnergyPlus-{0} needed for file {1} is not '
                'installed at the original location on this machine. '
                'Attempting to upgrade the file using the EnergyPlusUpdater '
                'utility...'.format(versionids[os.path.basename(eplus_file)],
                                    eplus_file))
            try:
                upgrade_idf(eplus_file)
            except Exception as e:
                # catch upgrade version exceptions
                raise
            else:
                # update the versionid of the file
                versionids[os.path.basename(eplus_file)] = get_idf_version(
                    eplus_file, doted=True)
                idd_filename[os.path.basename(eplus_file)] = getiddfile(
                    get_idf_version(eplus_file,
                                    doted=True))

    # Output folder check
    if not output_folder:
        output_folder = os.path.abspath(settings.cache_folder)
    # create the folder on the disk if it doesn't already exist
    if not os.path.exists(output_folder):
        os.makedirs(output_folder)
    log('Output folder set to {}'.format(output_folder))

    # Create a {filename: dirname} dict
    dirnames = {os.path.basename(path): os.path.dirname(path)
                for path in eplus_files}

    # Prepare outputs e.g. sql table
    if prep_outputs:
        # Check if idf file has necessary objects (eg specific outputs)
        parallel_process(
            in_dict={os.path.basename(eplus_file): {'eplus_file': eplus_file,
                                                    'outputs': prep_outputs,
                                                    'idd_filename':
                                                        idd_filename[
                                                            os.path.basename(
                                                                eplus_file)]}
                     for eplus_file in eplus_files},
            function=prepare_outputs,
            use_kwargs=True,
            processors=processors)
        # for eplus_file in eplus_files:
        #     log('\nPreparing outputs...\n', lg.INFO)
        #     prepare_outputs(eplus_file, prep_outputs)
        #     log('Preparing outputs completed\n', lg.INFO)

    # Try to get cached results

    processed_cache = []
    for eplus_file in eplus_files:
        # list arguments needed for cache retrive function
        processed_cache.append([eplus_file, output_report, kwargs])
    try:
        start_time = time.time()
        # array = (eplus_file, output_report='sql', kwargs=None)
        future_run = {os.path.basename(idf): {'eplus_file': idf,
                                              'output_report':
                                                  output_report,
                                              **args}
                      for idf, output_report, args in processed_cache
                      }
        cached_run_results = parallel_process(future_run, get_from_cache,
                                              processors)

        if not all(v is None for v in cached_run_results.values()):
            # if not all cached results are none, at least one is found
            log('Succesfully parsed cached results in '
                'parallel in {:,.2f} seconds'.format(time.time() -
                                                     start_time))
    except Exception as e:
        # catch other exceptions that could occur
        raise Exception('{}'.format(e))

    # Check if retrieved cached results exist than run for other files with
    # no cached results
    runs_found = {k: v for k, v in cached_run_results.items() if v is not None}
    runs_not_found = [k for k, v in cached_run_results.items() if v is None]

    #
    if not runs_not_found:
        # If we found these runs in the cache, just return them instead of
        # making a new eplus call
        return runs_found

    else:
        # continue with simulation of other files
        log('no cached results for {} run(s). Running Eplus for {} out '
            'of {} file(s)'.format(len(runs_not_found),
                                   len(runs_not_found),
                                   len(eplus_files)))
        # list of files that need to be run
        rerun_files = [os.path.join(dirnames[run_i], run_i) for run_i in
                       runs_not_found]

        start_time = time.time()

        from shutil import copyfile
        processed_runs = {}
        for eplus_file in rerun_files:
            # hash the eplus_file (to make shorter than the often extremely
            # long name)
            filename_prefix = kwargs.get('output_prefix', hash_file(
                eplus_file, kwargs))

            epw = os.path.abspath(weather_file)

            runargs = {'output_directory': os.path.join(output_folder,
                                                        filename_prefix),
                       'ep_version': versionids[os.path.basename(eplus_file)],
                       'output_prefix': filename_prefix,
                       'idd': idd_filename[os.path.basename(eplus_file)]}
            runargs.update(kwargs)

            idf_path = os.path.abspath(eplus_file)
            # TODO Should copy idf somewhere else before running; [Partly
            #  Fixed]
            processed_runs[os.path.basename(idf_path)] = {'idf': idf_path,
                                                          'weather': epw,
                                                          'verbose': 'q',
                                                          **runargs
                                                          }

            # Put a copy of the file in its cache folder and save runargs
            if not os.path.isfile(os.path.join(runargs['output_directory'],
                                               os.path.basename(eplus_file))):
                if not os.path.isdir(os.path.join(runargs['output_directory'])):
                    os.mkdir(runargs['output_directory'])
                copyfile(eplus_file, os.path.join(runargs['output_directory'],
                                                  os.path.basename(eplus_file)))
                cache_runargs(eplus_file, runargs.copy())
        log('Running EnergyPlus...')

        # We run the EnergyPlus Simulation
<<<<<<< HEAD
        if processors > 1:
            # run using multirunner
            try:
                pool = mp.Pool(processors)
                pool.map(multirunner, processed_runs)
            except EnergyPlusProcessError as e:
                pass
            except CalledProcessError as e:
                pass
            finally:
                pool.close()
        else:
            # multirunner not available so pass the jobs one at a time
            log('Running eplus in parallel is unavailable. processors={}. '
                'Running sequentially...'.format(processors))
            for job in processed_runs:
                try:
                    log('file: "{}"'.format(os.path.basename(job[0][0])))
                    multirunner(job)
                except EnergyPlusProcessError as e:
                    raise
                except CalledProcessError as e:
                    raise
=======
        parallel_process(processed_runs, multirunner, processors)

>>>>>>> 93464b69
        log('Completed EnergyPlus in {:,.2f} seconds'.format(
            time.time() - start_time))

        # Return summary DataFrames
        runs = {os.path.basename(eplus_file):
                    {'eplus_file': eplus_file,
                     'output_folder': output_folder,
                     'output_report': output_report,
                     **kwargs}
                for eplus_file in rerun_files}
        reruns = parallel_process(runs, get_report, processors,
                                  use_kwargs=True)
        cached_run_results.update(reruns)
        return cached_run_results


def multirunner(**kwargs):
    """Wrapper for :func:`eppy.runner.run_functions.run` to be used when
    running IDF and EPW runs in parallel.

    Args:
        kwargs (dict): A dict made up of run() arguments.

    """
    try:
        run(**kwargs)
    except TypeError as e:
        log('{}'.format(e), lg.ERROR)
        # raise TypeError(cmd='', stderr='')
    except CalledProcessError as e:
        # Get error file
        log('{}'.format(e), lg.ERROR)

        error_filename = os.path.join(kwargs['output_directory'],
                                      kwargs['output_prefix'] + 'out.err')
        if os.path.isfile(error_filename):
            with open(error_filename, 'r') as fin:
                log('\nError File for "{}" begins here...\n'.format(
                    os.path.basename(kwargs['idf'])), lg.ERROR)
                log(fin.read(), lg.ERROR)
                log('Error File for "{}" ends here...\n'.format(
                    os.path.basename(kwargs['idf'])), lg.ERROR)
            with open(error_filename, 'r') as stderr:
                raise EnergyPlusProcessError(cmd=e.cmd,
                                             idf=os.path.basename(
                                                 kwargs['idf']),
                                             stderr=stderr.read())
        else:
            log('Could not find error file', lg.ERROR)


def parallel_process(in_dict, function, processors, use_kwargs=True):
    """A parallel version of the map function with a progress bar.

    Args:
        in_dict (dict-like): A dictionary to iterate over.
        function (function): A python function to apply to the elements of
            in_dict
        processors (int): The number of cores to use
        use_kwargs (bool): If True, pass the kwargs as arguments to `function`.

    Returns:
        [function(array[0]), function(array[1]), ...]

    """
    from tqdm import tqdm
    from concurrent.futures import ProcessPoolExecutor, as_completed

    if processors == 1:
        kwargs = {
            'desc': function.__name__,
            'total': len(in_dict),
            'unit': 'runs',
            'unit_scale': True,
            'leave': True
        }
        if use_kwargs:
            futures = {a: function(**in_dict[a]) for a in tqdm(in_dict,
                                                               **kwargs)}
        else:
            futures = {a: function(in_dict[a]) for a in tqdm(in_dict,
                                                             **kwargs)}
    else:
        with ProcessPoolExecutor(max_workers=processors) as pool:
            if use_kwargs:
                futures = {pool.submit(function, **in_dict[a]): a for a in
                           in_dict}
            else:
                futures = {pool.submit(function, in_dict[a]): a for a in
                           in_dict}

            kwargs = {
                'desc': function.__name__,
                'total': len(futures),
                'unit': 'runs',
                'unit_scale': True,
                'leave': True
            }

            # Print out the progress as tasks complete
            for f in tqdm(as_completed(futures), **kwargs):
                pass
    out = {}
    # Get the results from the futures.
    for key in futures:
        try:
            if processors > 1:
                out[futures[key]] = key.result()
            else:
                out[key] = futures[key]
        except Exception as e:
            out[futures[key]] = e
    return out


def hash_file(eplus_file, kwargs=None):
    """Simple function to hash a file and return it as a string.
    Will also hash the :py:func:`eppy.runner.run_functions.run()` arguments
    so that correct results are returned
    when different run arguments are used

    Args:
        eplus_file (str): path of the idf file
        **kwargs: keywords to pass to the hasher

    Returns:
        str: The digest value as a string of hexadecimal digits

    Todo:
        Hashing should include the external files used an idf file. For
        example, if a model
        uses a csv file as an input and that file changes, the hashing will
        currently not pickup that change. This
        could result in loading old results without the user knowing.
    """
    hasher = hashlib.md5()
    with open(eplus_file, 'rb') as afile:
        buf = afile.read()
        hasher.update(buf)
        hasher.update(
            kwargs.__str__().encode('utf-8'))  # Hashing the kwargs as well
    return hasher.hexdigest()


def get_report(eplus_file, output_folder=None,
               output_report='sql', **kwargs):
    """Returns the specified report format (html or sql)

    Args:
        eplus_file (str): path of the idf file
        output_folder (str, optional): path to the output folder. Will
            default to the settings.cache_folder.
        output_report: 'html' or 'sql'
        **kwargs: keyword arguments to pass to hasher.

    Returns:
        dict: a dict of DataFrames

    """
    # Hash the idf file with any kwargs used in the function
    filename_prefix = hash_file(eplus_file, kwargs)
    if output_report is None:
        return None
    elif 'htm' in output_report.lower():
        # Get the html report
        fullpath_filename = os.path.join(output_folder, filename_prefix,
                                         os.extsep.join(
                                             [filename_prefix + 'tbl', 'htm']))
        if os.path.isfile(fullpath_filename):
            return get_html_report(fullpath_filename)
        else:
            raise FileNotFoundError(
                'File "{}" does not exist'.format(fullpath_filename))

    elif 'sql' in output_report.lower():
        # Get the sql report
        fullpath_filename = os.path.join(output_folder, filename_prefix,
                                         os.extsep.join(
                                             [filename_prefix + 'out', 'sql']))
        if os.path.isfile(fullpath_filename):
            return get_sqlite_report(fullpath_filename)
        else:
            raise FileNotFoundError(
                'File "{}" does not exist'.format(fullpath_filename))
    else:
        return None


def get_from_cache(eplus_file, output_report='sql', **kwargs):
    """Retrieve a EPlus Tabulated Summary run result from the cache

    Args:
        eplus_file (str): the path of the eplus file
        output_report: 'html' or 'sql'
        **kwargs: keyword arguments to pass to other functions.

    Returns:
        dict: dict of DataFrames
    """
    if settings.use_cache:
        # determine the filename by hashing the eplus_file
        cache_filename_prefix = hash_file(eplus_file, kwargs)
        if output_report is None:
            return None
        elif 'htm' in output_report.lower():
            # Get the html report
            cache_fullpath_filename = os.path.join(settings.cache_folder,
                                                   cache_filename_prefix,
                                                   os.extsep.join([
                                                       cache_filename_prefix
                                                       + 'tbl',
                                                       'htm']))
            if os.path.isfile(cache_fullpath_filename):
                return get_html_report(cache_fullpath_filename)

        elif 'sql' in output_report.lower():
            # get the SQL report
            cache_fullpath_filename = os.path.join(settings.cache_folder,
                                                   cache_filename_prefix,
                                                   os.extsep.join([
                                                       cache_filename_prefix
                                                       + 'out',
                                                       'sql']))
            if os.path.isfile(cache_fullpath_filename):
                # get reports from passed-in report names or from
                # settings.available_sqlite_tables if None are given
                return get_sqlite_report(cache_fullpath_filename,
                                         kwargs.get('report_tables',
                                                    settings.available_sqlite_tables))


def get_html_report(report_fullpath):
    """Parses the html Summary Report for each tables into a dictionary of
    DataFrames

    Args:
        report_fullpath (str): full path to the report file

    Returns:
        dict: dict of {title : table <DataFrame>,...}

    """
    from eppy.results import \
        readhtml  # the eppy module with functions to read the html
    with open(report_fullpath, 'r', encoding='utf-8') as cache_file:
        filehandle = cache_file.read()  # get a file handle to the html file

        cached_tbl = readhtml.titletable(
            filehandle)  # get a file handle to the html file

        log('Retrieved response from cache file "{}"'.format(
            report_fullpath))
        return summary_reports_to_dataframes(cached_tbl)


def summary_reports_to_dataframes(reports_list):
    """Converts a list of [(title, table),...] to a dict of {title: table
    <DataFrame>}. Duplicate keys must have their own unique names in the output
    dict.

    Args:
        reports_list (list): a list of [(title, table),...]

    Returns:
        dict: a dict of {title: table <DataFrame>}

    """
    results_dict = {}
    for table in reports_list:
        key = str(table[0])
        if key in results_dict:  # Check if key is already exists in
            # dictionary and give it a new name
            key = key + '_'
        df = pd.DataFrame(table[1])
        df = df.rename(columns=df.iloc[0]).drop(df.index[0])
        results_dict[key] = df
    return results_dict


def get_sqlite_report(report_file, report_tables=None):
    """Connects to the EnergyPlus SQL output file and retreives all tables

    Args:
        report_file (str): path of report file
        report_tables (list, optional): list of report table names to retreive.
        Defaults to settings.available_sqlite_tables

    Returns:
        dict: dict of DataFrames

    """
    # set list of report tables
    if not report_tables:
        report_tables = settings.available_sqlite_tables

    # if file exists, parse it with pandas' read_sql_query
    if os.path.isfile(report_file):
        import sqlite3
        # create database connection with sqlite3
        with sqlite3.connect(report_file) as conn:
            # empty dict to hold all DataFrames
            all_tables = {}
            # Iterate over all tables in the report_tables list
            for table in report_tables:
                try:
                    all_tables[table] = pd.read_sql_query(
                        "select * from {};".format(table), conn,
                        index_col=report_tables[table]['PrimaryKey'],
                        parse_dates=report_tables[table]['ParseDates'])
                except Exception as e:
                    log('no such table: {}'.format(table), lg.WARNING)

            log('SQL query parsed {} tables as DataFrames from {}'.format(
                len(all_tables), report_file))
            return all_tables


def upgrade_idf(files):
    """upgrades the idf file to the latest version. Implements the
    :func:`perform_transition` function.

    Args:
        files (str or list): path or list of paths to the idf file(s)

    Returns:

    """
    # Check if files is a str and put in a list
    if isinstance(files, str):
        files = [files]

    for file in files:
        try:
            perform_transition(file)
        except KeyError as e:
            log('file already upgraded to latest version "{}"'.format(e))
        # except Exception as e:
        #     # Catch any unhandled errors
        #     log('{}'.format(e))


def perform_transition(file):
    """Transition programm for idf version 1-0-0 to version 8-9-0.

    Args:
        file (str): path of the idf file

    Returns:
        None

    """
    versionid = get_idf_version(file, doted=False)

    trans_exec = {
        '1-0-0': '/Applications/EnergyPlus-8-9-0/PreProcess/IDFVersionUpdater'
                 '/Transition-V1-0-0-to-V1-0-1',
        '1-0-1': '/Applications/EnergyPlus-8-9-0/PreProcess/IDFVersionUpdater'
                 '/Transition-V1-0-1-to-V1-0-2',
        '1-0-2': '/Applications/EnergyPlus-8-9-0/PreProcess/IDFVersionUpdater'
                 '/Transition-V1-0-2-to-V1-0-3',
        '1-0-3': '/Applications/EnergyPlus-8-9-0/PreProcess/IDFVersionUpdater'
                 '/Transition-V1-0-3-to-V1-1-0',
        '1-1-0': '/Applications/EnergyPlus-8-9-0/PreProcess/IDFVersionUpdater'
                 '/Transition-V1-1-0-to-V1-1-1',
        '1-1-1': '/Applications/EnergyPlus-8-9-0/PreProcess/IDFVersionUpdater'
                 '/Transition-V1-1-1-to-V1-2-0',
        '1-2-0': '/Applications/EnergyPlus-8-9-0/PreProcess/IDFVersionUpdater'
                 '/Transition-V1-2-0-to-V1-2-1',
        '1-2-1': '/Applications/EnergyPlus-8-9-0/PreProcess/IDFVersionUpdater'
                 '/Transition-V1-2-1-to-V1-2-2',
        '1-2-2': '/Applications/EnergyPlus-8-9-0/PreProcess/IDFVersionUpdater'
                 '/Transition-V1-2-2-to-V1-2-3',
        '1-2-3': '/Applications/EnergyPlus-8-9-0/PreProcess/IDFVersionUpdater'
                 '/Transition-V1-2-3-to-V1-3-0',
        '1-3-0': '/Applications/EnergyPlus-8-9-0/PreProcess/IDFVersionUpdater'
                 '/Transition-V1-3-0-to-V1-4-0',
        '1-4-0': '/Applications/EnergyPlus-8-9-0/PreProcess/IDFVersionUpdater'
                 '/Transition-V1-4-0-to-V2-0-0',
        '2-0-0': '/Applications/EnergyPlus-8-9-0/PreProcess/IDFVersionUpdater'
                 '/Transition-V2-0-0-to-V2-1-0',
        '2-1-0': '/Applications/EnergyPlus-8-9-0/PreProcess/IDFVersionUpdater'
                 '/Transition-V2-1-0-to-V2-2-0',
        '2-2-0': '/Applications/EnergyPlus-8-9-0/PreProcess/IDFVersionUpdater'
                 '/Transition-V2-2-0-to-V3-0-0',
        '3-0-0': '/Applications/EnergyPlus-8-9-0/PreProcess/IDFVersionUpdater'
                 '/Transition-V3-0-0-to-V3-1-0',
        '3-1-0': '/Applications/EnergyPlus-8-9-0/PreProcess/IDFVersionUpdater'
                 '/Transition-V3-1-0-to-V4-0-0',
        '4-0-0': '/Applications/EnergyPlus-8-9-0/PreProcess/IDFVersionUpdater'
                 '/Transition-V4-0-0-to-V5-0-0',
        '5-0-0': '/Applications/EnergyPlus-8-9-0/PreProcess/IDFVersionUpdater'
                 '/Transition-V5-0-0-to-V6-0-0',
        '6-0-0': '/Applications/EnergyPlus-8-9-0/PreProcess/IDFVersionUpdater'
                 '/Transition-V6-0-0-to-V7-0-0',
        '7-0-0': '/Applications/EnergyPlus-8-9-0/PreProcess/IDFVersionUpdater'
                 '/Transition-V7-0-0-to-V7-1-0',
        '7-1-0': '/Applications/EnergyPlus-8-9-0/PreProcess/IDFVersionUpdater'
                 '/Transition-V7-1-0-to-V7-2-0',
        '7-2-0': '/Applications/EnergyPlus-8-9-0/PreProcess/IDFVersionUpdater'
                 '/Transition-V7-2-0-to-V8-0-0',
        '8-0-0': '/Applications/EnergyPlus-8-9-0/PreProcess/IDFVersionUpdater'
                 '/Transition-V8-0-0-to-V8-1-0',
        '8-1-0': '/Applications/EnergyPlus-8-9-0/PreProcess/IDFVersionUpdater'
                 '/Transition-V8-1-0-to-V8-2-0',
        '8-2-0': '/Applications/EnergyPlus-8-9-0/PreProcess/IDFVersionUpdater'
                 '/Transition-V8-2-0-to-V8-3-0',
        '8-3-0': '/Applications/EnergyPlus-8-9-0/PreProcess/IDFVersionUpdater'
                 '/Transition-V8-3-0-to-V8-4-0',
        '8-4-0': '/Applications/EnergyPlus-8-9-0/PreProcess/IDFVersionUpdater'
                 '/Transition-V8-4-0-to-V8-5-0',
        '8-5-0': '/Applications/EnergyPlus-8-9-0/PreProcess/IDFVersionUpdater'
                 '/Transition-V8-5-0-to-V8-6-0',
        '8-6-0': '/Applications/EnergyPlus-8-9-0/PreProcess/IDFVersionUpdater'
                 '/Transition-V8-6-0-to-V8-7-0',
        '8-7-0': '/Applications/EnergyPlus-8-9-0/PreProcess/IDFVersionUpdater'
                 '/Transition-V8-7-0-to-V8-8-0',
        '8-8-0': '/Applications/EnergyPlus-8-9-0/PreProcess/IDFVersionUpdater'
                 '/Transition-V8-8-0-to-V8-9-0',
    }
    file = os.path.abspath(file)
    # store the directory we start in
    cwd = os.getcwd()
    run_dir = os.path.abspath(os.path.dirname(trans_exec[versionid]))

    # build a list of command line arguments

    with cd(run_dir):
        # we are now in run_dir
        result = None
        while result is None:
            try:
                trans_exec[versionid]
            except KeyError:
                # there is no more updates to perfrom
                result = 0
            else:
                cmd = [trans_exec[versionid], file]
                try:
                    check_call(cmd)
                except CalledProcessError as e:
                    # potentially catch contents of std out and put it in the
                    # error log
                    log('{}'.format(e), lg.ERROR)
                    raise
                else:
                    # load new version id and continue loop
                    versionid = get_idf_version(file, doted=False)

    log('Transition completed\n')
    # Clean 'idfnew' and 'idfold' files created by the transition porgram
    files_to_delete = glob.glob(os.path.dirname(file) + '/*.idfnew')
    files_to_delete.extend(glob.glob(os.path.dirname(file) + '/*.idfold'))
    files_to_delete.extend(glob.glob(os.path.dirname(
        file) + '/*.VCpErr'))  # Remove error files since logged to console
    for file in files_to_delete:
        if os.path.isfile(file):
            os.remove(file)


def get_idf_version(file, doted=True):
    """Get idf version quickly by reading first few lines of idf file
    containing the 'VERSION' identifier

    Args:
        file (str): Absolute or relative Path to the idf file
        doted (bool, optional): Wheter or not to return the version number
        with periods or dashes eg.: 8.9 vs 8-9-0.
            Doted=False appends -0 to the end of the version number

    Returns:
        str: the version id

    """
    with open(os.path.abspath(file), 'r', encoding='latin-1') as fhandle:
        try:
            txt = fhandle.read()
            ntxt = parse_idd.nocomment(txt, '!')
            blocks = ntxt.split(';')
            blocks = [block.strip() for block in blocks]
            bblocks = [block.split(',') for block in blocks]
            bblocks1 = [[item.strip() for item in block] for block in bblocks]
            ver_blocks = [block for block in bblocks1
                          if block[0].upper() == 'VERSION']
            ver_block = ver_blocks[0]
            if doted:
                versionid = ver_block[1]
            else:
                versionid = ver_block[1].replace('.', '-') + '-0'
        except Exception as e:
            log('Version id for file "{}" cannot be found'.format(file))
            log('{}'.format(e))
            raise
        else:
            return versionid


schedule_types = ['Schedule:Day:Hourly'.upper(),
                  'Schedule:Day:Interval'.upper(), 'Schedule:Day:List'.upper(),
                  'Schedule:Week:Daily'.upper(), 'Schedule:Year'.upper(),
                  'Schedule:Week:Compact'.upper(), 'Schedule:Compact'.upper(),
                  'Schedule:Constant'.upper(), 'Schedule:File'.upper()]<|MERGE_RESOLUTION|>--- conflicted
+++ resolved
@@ -733,34 +733,8 @@
         log('Running EnergyPlus...')
 
         # We run the EnergyPlus Simulation
-<<<<<<< HEAD
-        if processors > 1:
-            # run using multirunner
-            try:
-                pool = mp.Pool(processors)
-                pool.map(multirunner, processed_runs)
-            except EnergyPlusProcessError as e:
-                pass
-            except CalledProcessError as e:
-                pass
-            finally:
-                pool.close()
-        else:
-            # multirunner not available so pass the jobs one at a time
-            log('Running eplus in parallel is unavailable. processors={}. '
-                'Running sequentially...'.format(processors))
-            for job in processed_runs:
-                try:
-                    log('file: "{}"'.format(os.path.basename(job[0][0])))
-                    multirunner(job)
-                except EnergyPlusProcessError as e:
-                    raise
-                except CalledProcessError as e:
-                    raise
-=======
         parallel_process(processed_runs, multirunner, processors)
 
->>>>>>> 93464b69
         log('Completed EnergyPlus in {:,.2f} seconds'.format(
             time.time() - start_time))
 
