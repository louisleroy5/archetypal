--- conflicted
+++ resolved
@@ -30,19 +30,6 @@
 import eppy.modeleditor
 import geomeppy
 import pandas as pd
-<<<<<<< HEAD
-from deprecation import deprecated
-from eppy.EPlusInterfaceFunctions import parse_idd
-from eppy.bunch_subclass import EpBunch, BadEPFieldError
-from eppy.easyopen import getiddfile
-from pandas.errors import ParserError
-from path import Path, TempDir
-from tqdm import tqdm
-
-import archetypal
-import archetypal.settings
-=======
->>>>>>> 9e7dfad7
 from archetypal import (
     log,
     settings,
@@ -1989,22 +1976,6 @@
                 ),
             },
             {
-<<<<<<< HEAD
-                "ep_object": "OUTPUT:METER",
-                "kwargs": dict(
-                    Key_Name="Heating:EnergyTransfer", Reporting_Frequency="hourly"
-                ),
-            },
-            {
-                "ep_object": "OUTPUT:METER",
-                "kwargs": dict(
-                    Key_Name="Cooling:EnergyTransfer", Reporting_Frequency="hourly"
-                ),
-            },
-            {
-                "ep_object": "OUTPUT:METER",
-                "kwargs": dict(
-=======
                 "key": "OUTPUT:METER",
                 **dict(Key_Name="Heating:EnergyTransfer", Reporting_Frequency="hourly"),
             },
@@ -2015,69 +1986,38 @@
             {
                 "key": "OUTPUT:METER",
                 **dict(
->>>>>>> 9e7dfad7
                     Key_Name="Heating:DistrictHeating", Reporting_Frequency="hourly"
                 ),
             },
             {
-<<<<<<< HEAD
-                "ep_object": "OUTPUT:METER",
-                "kwargs": dict(
-                    Key_Name="Heating:Electricity", Reporting_Frequency="hourly"
-                ),
-=======
                 "key": "OUTPUT:METER",
                 **dict(Key_Name="Heating:Electricity", Reporting_Frequency="hourly"),
->>>>>>> 9e7dfad7
             },
             {
                 "key": "OUTPUT:METER",
                 **dict(Key_Name="Heating:Gas", Reporting_Frequency="hourly"),
             },
             {
-<<<<<<< HEAD
-                "ep_object": "OUTPUT:METER",
-                "kwargs": dict(
-=======
                 "key": "OUTPUT:METER",
                 **dict(
->>>>>>> 9e7dfad7
                     Key_Name="Cooling:DistrictCooling", Reporting_Frequency="hourly"
                 ),
             },
             {
-<<<<<<< HEAD
-                "ep_object": "OUTPUT:METER",
-                "kwargs": dict(
-                    Key_Name="Cooling:Electricity", Reporting_Frequency="hourly"
-                ),
-            },
-            {
-                "ep_object": "OUTPUT:METER",
-                "kwargs": dict(
-                    Key_Name="Cooling:Electricity", Reporting_Frequency="hourly"
-                ),
-=======
                 "key": "OUTPUT:METER",
                 **dict(Key_Name="Cooling:Electricity", Reporting_Frequency="hourly"),
             },
             {
                 "key": "OUTPUT:METER",
                 **dict(Key_Name="Cooling:Electricity", Reporting_Frequency="hourly"),
->>>>>>> 9e7dfad7
             },
             {
                 "key": "OUTPUT:METER",
                 **dict(Key_Name="Cooling:Gas", Reporting_Frequency="hourly"),
             },
             {
-<<<<<<< HEAD
-                "ep_object": "OUTPUT:METER",
-                "kwargs": dict(
-=======
                 "key": "OUTPUT:METER",
                 **dict(
->>>>>>> 9e7dfad7
                     Key_Name="WaterSystems:EnergyTransfer", Reporting_Frequency="hourly"
                 ),
             },
@@ -2143,51 +2083,26 @@
         # list the outputs here
         outputs = [
             {
-<<<<<<< HEAD
-                "ep_object": "OUTPUT:METER",
-                "kwargs": dict(
-                    Key_Name="Electricity:Facility", Reporting_Frequency="hourly"
-                ),
-=======
                 "key": "OUTPUT:METER",
                 **dict(Key_Name="Electricity:Facility", Reporting_Frequency="hourly"),
->>>>>>> 9e7dfad7
             },
             {
                 "key": "OUTPUT:METER",
                 **dict(Key_Name="Gas:Facility", Reporting_Frequency="hourly"),
             },
             {
-<<<<<<< HEAD
-                "ep_object": "OUTPUT:METER",
-                "kwargs": dict(
-=======
                 "key": "OUTPUT:METER",
                 **dict(
->>>>>>> 9e7dfad7
                     Key_Name="WaterSystems:Electricity", Reporting_Frequency="hourly"
                 ),
             },
             {
-<<<<<<< HEAD
-                "ep_object": "OUTPUT:METER",
-                "kwargs": dict(
-                    Key_Name="Heating:Electricity", Reporting_Frequency="hourly"
-                ),
-            },
-            {
-                "ep_object": "OUTPUT:METER",
-                "kwargs": dict(
-                    Key_Name="Cooling:Electricity", Reporting_Frequency="hourly"
-                ),
-=======
                 "key": "OUTPUT:METER",
                 **dict(Key_Name="Heating:Electricity", Reporting_Frequency="hourly"),
             },
             {
                 "key": "OUTPUT:METER",
                 **dict(Key_Name="Cooling:Electricity", Reporting_Frequency="hourly"),
->>>>>>> 9e7dfad7
             },
         ]
         self.outputs.extend(outputs)
