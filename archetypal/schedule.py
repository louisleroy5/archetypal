import itertools
import logging as lg
import uuid
from collections import deque
from datetime import datetime

import numpy as np
import pandas as pd
from archetypal import log


class Schedule(object):
    """An object designed to handle any EnergyPlys schedule object"""

    def __init__(self, idf, sch_name, start_day_of_the_week=None,
                 base_year=2018):
        """

        Args:
            idf:
            sch_name:
            start_day_of_the_week (int): 0-based day of week
            base_year (int): The base year of the schedule
        """
        self.idf = idf
        # self.hb_EPObjectsAUX = sc.sticky["honeybee_EPObjectsAUX"]()
        # self.lb_preparation = sc.sticky["ladybug_Preparation"]()
        self.schName = sch_name
        self.startDayOfTheWeek = start_day_of_the_week
        self.count = 0
        self.startHOY = 1
        self.endHOY = 24
        self.year = base_year
        self.unit = "unknown"

        if self.startDayOfTheWeek is None:
            self.startDayOfTheWeek = self.idf.day_of_week_for_start_day

        self.index_ = None
        self.sliced_day_ = None

    @property
    def all_values(self):
        """returns the 8760 values array (list)"""
        return self.get_schedule_values(self.schName)

    @property
    def max(self):
        return max(self.all_values)

    @property
    def min(self):
        return min(self.all_values)

    @property
    def mean(self):
        return np.mean(self.all_values)

    def get_schedule_type_limits_data(self, sch_name):
        """Returns Scehdule Type Limits data"""

        if sch_name is None:
            sch_name = self.schName

        schedule = self.idf.get_schedule_type_limits_data_by_name(sch_name)
        lower_limit, upper_limit, numeric_type, unit_type = \
            self.schedule_type_limits(schedule)

        self.unit = unit_type
        if self.unit == "unknown":
            self.unit = numeric_type

        return lower_limit, upper_limit, numeric_type, unit_type

    @staticmethod
    def schedule_type_limits(schedule):
        """Returns ScheduleTypeValues of the epbunch"""
        if schedule is not None:
            lower_limit = schedule['Lower_Limit_Value']
            upper_limit = schedule['Upper_Limit_Value']
            numeric_type = schedule['Numeric_Type']
            unit_type = schedule['Unit_Type']

            return lower_limit, upper_limit, numeric_type, unit_type
        else:
            return '', '', '', ''

    def plot(self, slice=None, **kwargs):
        hourlyvalues = self.all_values
        index = pd.date_range('{}/01/01'.format(self.year), periods=len(
            hourlyvalues),
                              freq='1H')
        series = pd.Series(hourlyvalues, index=index, dtype=float)
        if slice is None:
            slice = pd.IndexSlice[:]
        elif len(slice) > 1:
            slice = pd.IndexSlice[slice[0]:slice[1]]
        ax = series.loc[slice].plot(**kwargs)
        return ax

    def get_interval_day_ep_schedule_values(self, sch_name=None):
        """'Schedule:Day:Interval"""

        if sch_name is None:
            sch_name = self.schName

        values = self.idf.get_schedule_data_by_name(sch_name.upper())
        type_limit_name = values.Schedule_Type_Limits_Name
        lower_limit, upper_limit, numeric_type, unit_type = \
            self.get_schedule_type_limits_data(type_limit_name)

        number_of_day_sch = int((len(values.fieldvalues) - 3) / 2)

        hourly_values = list(range(24))
        start_hour = 0
        for i in range(number_of_day_sch):
            value = float(values['Value_Until_Time_{}'.format(i + 1)])
            until_time = [int(s.strip()) for s in
                          values['Time_{}'.format(i + 1)].split(":") if
                          s.strip().isdigit()]
            end_hour = int(until_time[0] + until_time[1] / 60)
            for hour in range(start_hour, end_hour):
                hourly_values[hour] = value

            start_hour = end_hour

        if numeric_type.strip().lower() == "discrete":
            hourly_values = list(map(int, hourly_values))

        return hourly_values

    def get_hourly_day_ep_schedule_values(self, sch_name=None):
        """'Schedule:Day:Hourly'"""
        if sch_name is None:
            sch_name = self.schName

        values = self.idf.get_schedule_data_by_name(sch_name.upper())

        return values.fieldvalues[3:]

    def get_compact_weekly_ep_schedule_values(self, sch_name=None):
        """'schedule:week:compact'"""

        if sch_name is None:
            sch_name = self.schName

        values = self.idf.get_schedule_data_by_name(sch_name.upper())

        # Create list of days of a year
        list_of_days = [0, 1, 2, 3, 4, 5, 6]
        week = deque(list_of_days)
        week.rotate(-self.startDayOfTheWeek)
        day_week_list = list(
            itertools.chain.from_iterable(itertools.repeat(week, 1)))[:7]

        # Create dataframe with 2 indexes (1 for day of the week and 1 for the
        # hour of the day) to store values of schedules
        idx = pd.MultiIndex.from_product([day_week_list, list(range(0, 24))],
                                         names=['WeekDay', 'Hour'])
        col = ['Schedule Values']
        df = pd.DataFrame(index=idx, columns=col)

        for i in range(1, int((len(values.fieldvalues) - 1) / 2) + 1):

            # Get DayType_List values and write schedule values in dataframe
            if values["DayType_List_{}".format(i)].lower() == 'sunday':
                day_number = 0 + self.startDayOfTheWeek
                for j in range(0, 24):
                    df.loc[(day_number, j)] = self.get_schedule_values(
                        values["ScheduleDay_Name_{}".format(i)])[j]

            elif values["DayType_List_{}".format(i)].lower() == 'monday':
                day_number = 1 + self.startDayOfTheWeek
                for j in range(0, 24):
                    df.loc[(day_number, j)] = self.get_schedule_values(
                        values["ScheduleDay_Name_{}".format(i)])[j]

            elif values["DayType_List_{}".format(i)].lower() == 'tuesday':
                day_number = 2 + self.startDayOfTheWeek
                for j in range(0, 24):
                    df.loc[(day_number, j)] = self.get_schedule_values(
                        values["ScheduleDay_Name_{}".format(i)])[j]

            elif values["DayType_List_{}".format(i)].lower() == 'wednesday':
                day_number = 3 + self.startDayOfTheWeek
                for j in range(0, 24):
                    df.loc[(day_number, j)] = self.get_schedule_values(
                        values["ScheduleDay_Name_{}".format(i)])[j]

            elif values["DayType_List_{}".format(i)].lower() == 'thursday':
                day_number = 4 + self.startDayOfTheWeek
                for j in range(0, 24):
                    df.loc[(day_number, j)] = self.get_schedule_values(
                        values["ScheduleDay_Name_{}".format(i)])[j]

            elif values["DayType_List_{}".format(i)].lower() == 'friday':
                day_number = 5 + self.startDayOfTheWeek
                for j in range(0, 24):
                    df.loc[(day_number, j)] = self.get_schedule_values(
                        values["ScheduleDay_Name_{}".format(i)])[j]

            elif values["DayType_List_{}".format(i)].lower() == 'saturday':
                day_number = 6 + self.startDayOfTheWeek
                for j in range(0, 24):
                    df.loc[(day_number, j)] = self.get_schedule_values(
                        values["ScheduleDay_Name_{}".format(i)])[j]

            elif values["DayType_List_{}".format(i)].lower() == 'weekdays':
                day_numbers = [1, 2, 3, 4, 5]
                for day_number in day_numbers:
                    for j in range(0, 24):
                        df.loc[(day_number, j)] = self.get_schedule_values(
                            values["ScheduleDay_Name_{}".format(i)])[j]

            elif values["DayType_List_{}".format(i)].lower() == 'weekends':
                day_numbers = [6, 0]
                for day_number in day_numbers:
                    for j in range(0, 24):
                        df.loc[(day_number, j)] = self.get_schedule_values(
                            values["ScheduleDay_Name_{}".format(i)])[j]

            elif values["DayType_List_{}".format(i)].lower() == 'allotherdays':
                for day in day_week_list:
                    for j in range(0, 24):
                        if df.loc[(day, j)].isna().values[0]:
                            df.loc[(day, j)] = self.get_schedule_values(
                                values["ScheduleDay_Name_{}".format(i)])[j]
                        else:
                            continue

            else:
                raise NotImplementedError(
                    'Archetypal does not support "{}" currently'.format(
                        values["DayType_List_{}".format(i)]))

        return df['Schedule Values'].tolist()

    def get_daily_weekly_ep_schedule_values(self, sch_name=None):
        """'schedule:week:daily'"""
        if sch_name is None:
            sch_name = self.schName

        values = self.idf.get_schedule_data_by_name(sch_name.upper())

        # 7 list for 7 days of the week
        hourly_values = []
        sundaySch = self.get_schedule_values(
            values['Sunday_ScheduleDay_Name'])
        mondaySch = self.get_schedule_values(
            values['Monday_ScheduleDay_Name'])
        tuesdaySch = self.get_schedule_values(
            values['Tuesday_ScheduleDay_Name'])
        wednesdaySch = self.get_schedule_values(
            values['Wednesday_ScheduleDay_Name'])
        thursdaySch = self.get_schedule_values(
            values['Thursday_ScheduleDay_Name'])
        fridaySch = self.get_schedule_values(
            values['Friday_ScheduleDay_Name'])
        saturdaySch = self.get_schedule_values(
            values['Saturday_ScheduleDay_Name'])

        # Not sure what to do with these...
        holidaySch = self.get_schedule_values(
            values['Holiday_ScheduleDay_Name'])
        summerDesignDay = self.get_schedule_values(
            values['SummerDesignDay_ScheduleDay_Name'])
        winterDesignDay = self.get_schedule_values(
            values['WinterDesignDay_ScheduleDay_Name'])
        customDay1Sch = self.get_schedule_values(
            values['CustomDay1_ScheduleDay_Name'])
        customDay2Sch = self.get_schedule_values(
            values['CustomDay2_ScheduleDay_Name'])

        hourly_values = np.array([mondaySch, tuesdaySch,
                                  wednesdaySch, thursdaySch, fridaySch,
                                  saturdaySch, sundaySch])

        # shift days earlier by self.startDayOfTheWeek
        hourly_values = np.roll(hourly_values, -self.startDayOfTheWeek, axis=0)

        return list(hourly_values.ravel())

    def get_list_day_ep_schedule_values(self, sch_name=None):
        """'schedule:day:list'"""
        if sch_name is None:
            sch_name = self.schName

        values = self.idf.get_schedule_data_by_name(sch_name.upper())

        import pandas as pd
        freq = int(values['Minutes_per_Item'])  # Frequency of the values
        num_values = values.fieldvalues[5:]  # List of values
        method = values['Interpolate_to_Timestep']  # How to resample

        # fill a list of available values and pad with zeros (this is safer
        # but should not occur)
        all_values = list(range(int(24 * 60 / freq)))
        for i in all_values:
            try:
                all_values[i] = num_values[i]
            except:
                all_values[i] = 0
        # create a fake index to help us with the resampling
        index = pd.date_range(start='{}/01/01'.format(self.year),
                              periods=(24 * 60) / freq,
                              freq='{}T'.format(freq))
        series = pd.Series(all_values, index=index)

        # resample series to hourly values and apply resampler function
        series = series.resample('1H').apply(how(method))

        return series.to_list()

    def get_constant_ep_schedule_values(self, sch_name=None):
        """'schedule:constant'"""
        if sch_name is None:
            sch_name = self.schName

        values = self.idf.get_schedule_data_by_name(sch_name.upper())

        type_limit_name = values.Schedule_Type_Limits_Name
        lower_limit, upper_limit, numeric_type, unit_type = \
            self.get_schedule_type_limits_data(type_limit_name)
        hourly_values = list(range(8760))
        value = float(values['Hourly_Value'])
        for hour in hourly_values:
            hourly_values[hour] = value

        if numeric_type.strip().lower() == 'discrete':
            hourly_values = list(map(int, hourly_values))

        return hourly_values

    def get_file_ep_schedule_values(self, sch_name=None):
        """'schedule:file'"""
        if sch_name is None:
            sch_name = self.schName

        values = self.idf.get_schedule_data_by_name(sch_name.upper())
        filename = values['File_Name']
        column = values['Column_Number']
        rows = values['Rows_to_Skip_at_Top']
        hours = values['Number_of_Hours_of_Data']
        sep = values['Column_Separator']
        interp = values['Interpolate_to_Timestep']

        import pandas as pd
        import os
        idfdir = os.path.dirname(self.idf.idfname)
        file = os.path.join(idfdir, filename)
        delimeter = separator(sep)
        skip_rows = int(rows) - 1  # We want to keep the column
        col = [int(column)]
        values = pd.read_csv(file, delimiter=delimeter, skiprows=skip_rows,
                             usecols=col)

        return values.iloc[:, 0].to_list()

    def get_compact_ep_schedule_values(self, sch_name=None):
        """'schedule:compact'"""
        if sch_name is None:
            sch_name = self.schName

        values = self.idf.get_schedule_data_by_name(sch_name.upper())
        field_sets = ['through', 'for', 'interpolate', 'until', 'value']
        fields = values.fieldvalues[3:]

        start_date = str(self.year) + '/1/1'
        index = pd.date_range(start=start_date, periods=8760, freq='1H')
        zeros = np.zeros(8760)

        series = pd.Series(zeros, index=index)
        from datetime import datetime, timedelta
        from_day = datetime.strptime(start_date, '%Y/%m/%d')
        from_time = '00:00'
        for field in fields:
            if any([spe in field.lower() for spe in field_sets]):
                # we are dealing with a Field-Set (Through, For, Interpolate,
                # Until, Value)
                try:
                    # the colon (:) after these elements (Through, For,
                    # Until) is optional. We can catch this behaviour with a
                    # try, except statement
                    f_set, value = field.split(':')
                    value = value.strip()  # remove trailing spaces
                except:
                    # The field does not have a colon or has more than one
                    # but a maximum of two!
                    try:
                        # The field has more than one colon
                        f_set, hour, minute = field.split(':')
                        hour = hour.strip()  # remove trailing spaces
                        minute = minute.strip()
                    except:
                        # The field does not have a colon. Simply capitalize
                        # and use value
<<<<<<< HEAD
                        f_set = field.capitalize()
                        value = field[len(field) + 1:].strip()
=======
                        try:
                            f_set = field.capitalize()
                            value = field[len(field) + 1:].strip()
                        except:
                            msg = 'The schedule "{sch}" contains a Field that ' \
                                  'is not understood: "{field}"'.format(
                                sch=self.schName,
                                field=field)
                            raise ValueError(msg)
>>>>>>> 401a1f3a

                if f_set.lower() == 'through':
                    # main condition. All sub-conditions must obey a
                    # `Through` condition

                    # First, initialize the slice (all False for now)
                    through_conditions = series.apply(lambda x: False)

                    # reset from_time
                    from_time = '00:00'

                    # Prepare to_day variable
                    to_day = self.date_field_interpretation(value)

                    # Add one hour because EP is 24H based while pandas is
                    # 0-based eg.: 00:00 to 23:59 versus 01:01 to 24:00
                    to_day = to_day + timedelta(hours=23)

                    # slice the conditions with the range and apply True
                    through_conditions.loc[from_day:to_day] = True

                    # # update in memory slice. In case `For: AllOtherDays` is
                    # # used in another Field
                    # self.sliced_day_.loc[from_day:to_day] = True

                    # add one day to from_day in preparation for the next
                    # Through condition.
                    from_day = to_day + timedelta(hours=1)
                elif f_set.lower() == 'for':
                    # slice specific days
                    # reset from_time
                    from_time = '00:00'

                    for_condition = series.apply(lambda x: False)
                    values = value.split()
                    if len(values) > 1:
                        # if multiple `For`. eg.: For: Weekends Holidays,
                        # Combine both conditions
                        for value in values:
                            how = self.field_set(value)
                            for_condition.loc[how] = True
                    elif value.lower() == 'allotherdays':
                        # Apply condition to slice
                        how = self.field_set(value)
                        # Reset though condition
                        through_conditions = how
                        for_condition = how
                    else:
                        # Apply condition to slice
                        how = self.field_set(value)
                        for_condition.loc[how] = True

                    # Combine the for_condition with all_conditions
                    all_conditions = through_conditions & for_condition

                    # update in memory slice
                    # self.sliced_day_.loc[all_conditions] = True
                elif f_set.lower() == 'interpolate':
                    raise NotImplementedError('Archetypal does not support '
                                              '"interpolate" statements yet')
                elif f_set.lower() == 'until':
                    until_condition = series.apply(lambda x: False)
                    until_time = str(int(hour) - 1) + ':' + minute
                    until_condition.loc[until_condition.between_time(from_time,
                                                                     until_time).index] = True
                    all_conditions = for_condition & through_conditions & \
                                     until_condition

                    from_time = str(int(hour)) + ':' + minute
                elif f_set.lower() == 'value':
                    # If the therm `Value: ` field is used, we will catch it
                    # here.
                    # update in memory slice
                    self.sliced_day_.loc[all_conditions] = True
                    series[all_conditions] = value
                else:
                    # Do something here before looping to the next Field
                    pass
            else:
                # If the term `Value: ` is not used; the variable is simply
                # passed in the Field
                value = float(field)
                series[all_conditions] = value

                # update in memory slice
                self.sliced_day_.loc[all_conditions] = True

        return series.to_list()

    def get_yearly_ep_schedule_values(self, sch_name=None):
        """'schedule:year'"""
        # place holder for 365 days
        hourly_values = np.zeros([365, 24])

        # update last day of schedule
        self.endHOY = 8760

        if sch_name is None:
            sch_name = self.schName

        values = self.idf.get_schedule_data_by_name(sch_name.upper())

        # generate weekly schedules
        num_of_weekly_schedules = int(len(values.fieldvalues[3:]) / 5)
        from_day = 0
        for i in range(num_of_weekly_schedules):
            week_day_schedule_name = values[
                'ScheduleWeek_Name_{}'.format(i + 1)]
            start_month = values['Start_Month_{}'.format(i + 1)]
            end_month = values['End_Month_{}'.format(i + 1)]
            start_day = values['Start_Day_{}'.format(i + 1)]
            end_day = values['End_Day_{}'.format(i + 1)]

            start_date = datetime.strptime(
                '{}/{}/{}'.format(self.year, start_month, start_day),
                '%Y/%m/%d')
            end_date = datetime.strptime('{}/{}/{}'.format(self.year, end_month,
                                                           end_day),
                                         '%Y/%m/%d')
            days = (end_date - start_date).days + 1
            subset = hourly_values[from_day:from_day + days, ...]
            # 7 list for 7 days of the week
            hourly_values_for_the_week = self.get_schedule_values(
                week_day_schedule_name)
            hourly_values_for_the_week = np.array(
                hourly_values_for_the_week).reshape(-1, 24)
            hourly_values_for_the_week = np.resize(hourly_values_for_the_week,
                                                   subset.shape)
            hourly_values[from_day:from_day + days, ...] = \
                hourly_values_for_the_week
            from_day += days
        return hourly_values.ravel()

    def get_schedule_values(self, sch_name=None):
        """Main function that returns the schedule values"""

        if sch_name is None:
            sch_name = self.schName
        if self.is_schedule(sch_name):
            # First create self.sliced_day_
            self.index_ = pd.date_range(start='{}/1/1'.format(self.year),
                                        periods=8760, freq='1H')
            self.sliced_day_ = pd.Series(range(8760), index=self.index_).apply(
                lambda x: False)

            schedule_values = self.idf.get_schedule_data_by_name(
                sch_name.upper())

            schedule_type = schedule_values.fieldvalues[0].upper()
            if self.count == 0:
                self.schType = schedule_type

            self.count += 1

            if schedule_type == "schedule:year".upper():
                hourly_values = self.get_yearly_ep_schedule_values(
                    sch_name)
            elif schedule_type == "schedule:day:interval".upper():
                hourly_values = self.get_interval_day_ep_schedule_values(
                    sch_name)
            elif schedule_type == "schedule:day:hourly".upper():
                hourly_values = self.get_hourly_day_ep_schedule_values(
                    sch_name)
            elif schedule_type == "schedule:day:list".upper():
                hourly_values = self.get_list_day_ep_schedule_values(
                    sch_name)
            elif schedule_type == "schedule:week:compact".upper():
                hourly_values = self.get_compact_weekly_ep_schedule_values(
                    sch_name)
            elif schedule_type == "schedule:week:daily".upper():
                hourly_values = self.get_daily_weekly_ep_schedule_values(
                    sch_name)
            elif schedule_type == "schedule:constant".upper():
                hourly_values = self.get_constant_ep_schedule_values(
                    sch_name)
            elif schedule_type == "schedule:compact".upper():
                hourly_values = self.get_compact_ep_schedule_values(
                    sch_name)
            elif schedule_type == "schedule:file".upper():
                hourly_values = self.get_file_ep_schedule_values(
                    sch_name)
            else:
                log('Archetypal does not support "{}" currently'.format(
                    schedule_type), lg.WARNING)

                hourly_values = []

            return hourly_values

    def is_schedule(self, sch_name):
        """Returns True if idfobject is one of 'schedule_types'"""
        for obj in self.idf.idfobjects:
            for bunch in self.idf.idfobjects[obj]:
                try:
                    if bunch.Name.upper() == sch_name.upper():
                        obj_type = bunch.fieldvalues[0]
                        if obj_type.upper() in schedule_types:
                            return True
                        else:
                            return False
                except:
                    pass

    def to_year_week_day(self):
        """

        Returns: epbunch
            'Schedule:Year', 'Schedule:Week:Daily', 'Schedule:Day:Hourly'
        """
        # Todo: to_year_week_day()
        # {'week1':{'from_date', 'to_date', 'lisofdays'}}

        full_year = np.array(self.all_values)  # array of shape (8760,)
        values = full_year.reshape(-1, 24)  # shape (365, 24)

        # create unique days
        unique_days, nds = np.unique(values, axis=0, return_inverse=True)

        # Appending unique days in dictionary with name and values of days as
        # keys
        dict_day = {'name_day': [], 'value_day': []}
        for unique_day in unique_days:
            name = 'day_' + str(uuid.uuid4().hex)
            dict_day['name_day'].append(name)
            dict_day['value_day'].append(unique_day)

            # Create idf_objects for schedule:day:hourly
            self.idf.add_object(ep_object='Schedule:Day:Hourly'.upper(),
                                **dict(Name=name,
                                       Schedule_Type_Limits_Name="Fraction",
                                       **{'Hour_{}'.format(i + 1): unique_day[i]
                                          for i in range(24)})
                                )

            # create unique weeks from unique days
            unique_weeks, nws = np.unique(full_year[:364 * 24, ...].reshape(-1,
                                                                            168),
                                          axis=0, return_inverse=True)

            # Appending unique weeks in dictionary with name and values of weeks as
            # keys
            dict_week = {'name_week': [], 'value_week': []}
            for unique_week in unique_weeks:
                dict_week['name_week'].append('week_' + str(uuid.uuid4().hex))
                temp_day_list = []
                for i in list(range(0, 7)):
                    day_of_week = unique_week[..., i * 24:(i + 1) * 24]
                    for j in range(0, len(dict_day['value_day'])):
                        if day_of_week in dict_day['value_day'][j]:
                            temp_day_list.append(dict_day['name_day'][j])

            dict_week['value_week'].append(temp_day_list)

            # Create idf_objects for schedule:week:daily
            list_day_of_week = ['Sunday', 'Monday', 'Tuesday',
                                'Wednesday', 'Thursday', 'Friday',
                                'Saturday', 'Holiday', 'SummerDesignDay',
                                'WinterDesignDay', 'CustomDay1',
                                'CustomDay2']
            for i in range(0, len(dict_week['name_week'])):
                week = np.roll(np.array(dict_week['value_week'][i]),
                               self.startDayOfTheWeek)
                self.idf.add_object(ep_object='Schedule:Week:Daily'.upper(),
                                    **dict(Name=dict_week['name_week'][0],
                                           **{'{}_ScheduleDay_Name'.format(
                                               list_day_of_week[j]): week[i] for
                                              j in
                                              range(0, len(list_day_of_week))},
                                           Holiday_ScheduleDay_Name=week[0],
                                           SummerDesignDay_ScheduleDay_Name=week[2],
                                           WinterDesignDay_ScheduleDay_Name=week[2],
                                           CustomDay1_ScheduleDay_Name=week[3],
                                           CustomDay2_ScheduleDay_Name=week[6])
                                    )

            # Create year
            # Create empty array of string with shape (len(values), 1)
            year_with_name_of_days = np.array([None] * len(values)).reshape(-1,
                                                                            1)
            # Write name_day in year_with_name_of_days
            for i in range(0, len(values)):
                for j in range(0, len(dict_day['value_day'])):
                    if values[i] in dict_day['value_day'][j]:
                        year_with_name_of_days[i][0] = dict_day['name_day'][j]

            # Unique weeks in year
            year_with_name_of_days = year_with_name_of_days[:364, ...].reshape(
                -1,
                7)
            unique_weeks_in_year, nys = np.unique(
                year_with_name_of_days.astype("<U22"),
                axis=0, return_inverse=True)

            # from_day = 0
            # # create first block
            # sch_week_name = ""
            # start_month = 1
            # # ...
            # for i in nys:
            #     if nys[i] != # ancien
            #         # create block
            #         sch_week_name = ep_week.Name
            #         start_month=
            #         # ...
            #
            #     from_day += i * 7

            # self.idf.add_object('Schedule:Year'.upper(),
            #                   dict(Name="SchName",
            #                        Schedule_Type_Limits_Name=""),
            #                        ScheduleWeek_Name_1="",
            #                        Start_Month_1="",
            #                        Start_Day_1="",
            #                        End_Month_1="",
            #                        End_Day_1="")

        return

    def date_field_interpretation(self, field):
        """Date Field Interpretation

        Args:
            field (str): The EnergyPlus Field Contents

        Returns:
            (datetime): The datetime object

        Info:
            See EnergyPlus documentation for more details:
            1.6.8.1.2 Field: Start Date
                (Table 1.4: Date Field Interpretation)
        """
        # < number > Weekday in Month
        formats = ['%m/%d', '%d %B', '%B %d', '%d %b', '%b %d']
        date = None
        for format_str in formats:
            # Tru to parse using each defined formats
            try:
                date = datetime.strptime(field, format_str)
            except:
                pass
            else:
                date = datetime(self.year, date.month, date.day)
        if date is None:
            # if the defined formats did not work, try the fancy parse
            try:
                date = self.parse_fancy_string(field)
            except:
                msg = "the schedule '{sch}' contains a " \
                      "Field that is not understood: '{field}'".format(
                    sch=self.schName,
                    field=field)
                raise ValueError(msg)
            else:
                return date
        else:
            return date

    def parse_fancy_string(self, field):
        """Will try to parse cases such as `3rd Monday in February` or `Last
        Weekday In Month`

        Args:
            field (str): The EnergyPlus Field Contents

        Returns:
            (datetime): The datetime object
        """
        import re

        # split the string at the term ' in '
        time, month = field.lower().split(' in ')
        month = datetime.strptime(month, '%B').month

        # split the first part into nth and dayofweek
        nth, dayofweek = time.split(' ')
        if 'last' in nth:
            nth = -1  # Use the last one
        else:
            nth = re.findall(r'\d+', nth)  # use the nth one
            nth = int(nth[0])

        # parse the dayofweek eg. monday
        dayofweek = datetime.strptime(dayofweek.capitalize(), '%A').weekday()

        # create list of possible days using Calendar
        import calendar
        c = calendar.Calendar(firstweekday=self.startDayOfTheWeek)
        monthcal = c.monthdatescalendar(self.year, month)

        # iterate though the month and get the nth weekday
        date = [day for week in monthcal for day in week if \
                day.weekday() == dayofweek and \
                day.month == month][nth]
        return datetime(date.year, date.month, date.day)

    def field_set(self, field):
        """helper function to return the proper slicer depending on the
        field_set

        Weekdays, Weekends, Holidays, Alldays, SummerDesignDay, WinterDesignDay,
         Sunday, Monday, Tuesday, Wednesday, Thursday, Friday, Saturday,
         CustomDay1, CustomDay2, AllOtherDays

        Args:
            field: """

        if field.lower() == 'weekdays':
            # return only days of weeks
            return lambda x: x.index.dayofweek < 5
        elif field.lower() == 'weekends':
            # return only weekends
            return lambda x: x.index.dayofweek >= 5
        elif field.lower() == 'alldays':
            # return all days := equivalenet to .loc[:]
            return pd.IndexSlice[:]
        elif field.lower() == 'allotherdays':
            # return unused days. Uses the global variable `sliced_day`
            return ~self.sliced_day_
        elif field.lower() == 'sunday':
            # return only sundays
            return lambda x: x.index.dayofweek == 6
        elif field.lower() == 'monday':
            # return only mondays
            return lambda x: x.index.dayofweek == 0
        elif field.lower() == 'tuesday':
            # return only Tuesdays
            return lambda x: x.index.dayofweek == 1
        elif field.lower() == 'wednesday':
            # return only Wednesdays
            return lambda x: x.index.dayofweek == 2
        elif field.lower() == 'thursday':
            # return only Thursdays
            return lambda x: x.index.dayofweek == 3
        elif field.lower() == 'friday':
            # return only Fridays
            return lambda x: x.index.dayofweek == 4
        elif field.lower() == 'saturday':
            # return only Saturdays
            return lambda x: x.index.dayofweek == 5
        else:
            raise NotImplementedError('Archetypal does not yet support The '
                                      'Field_set "{}"'.format(field))


def separator(sep):
    """helper function to return the correct delimiter"""
    if sep == 'Comma':
        return ','
    elif sep == 'Tab':
        return '\t'
    elif sep == 'Fixed':
        return None
    elif sep == 'Semicolon':
        return ';'
    else:
        return None


def how(how):
    """Helper function to return the correct resampler"""
    if how.lower() == 'average':
        return 'mean'
    elif how.lower() == 'linear':
        return 'interpolate'
    elif how.lower() == 'no':
        return 'max'
    else:
        return 'max'


schedule_types = ['Schedule:Day:Hourly'.upper(),
                  'Schedule:Day:Interval'.upper(), 'Schedule:Day:List'.upper(),
                  'Schedule:Week:Daily'.upper(), 'Schedule:Year'.upper(),
                  'Schedule:Week:Compact'.upper(), 'Schedule:Compact'.upper(),
                  'Schedule:Constant'.upper(), 'Schedule:File'.upper()]<|MERGE_RESOLUTION|>--- conflicted
+++ resolved
@@ -394,10 +394,6 @@
                     except:
                         # The field does not have a colon. Simply capitalize
                         # and use value
-<<<<<<< HEAD
-                        f_set = field.capitalize()
-                        value = field[len(field) + 1:].strip()
-=======
                         try:
                             f_set = field.capitalize()
                             value = field[len(field) + 1:].strip()
@@ -407,7 +403,6 @@
                                 sch=self.schName,
                                 field=field)
                             raise ValueError(msg)
->>>>>>> 401a1f3a
 
                 if f_set.lower() == 'through':
                     # main condition. All sub-conditions must obey a
