import glob
import pytest

import archetypal as ar

# configure archetypal
ar.config(log_console=True, log_file=True, use_cache=True,
          data_folder='.temp/data', logs_folder='.temp/logs',
          imgs_folder='.temp/imgs', cache_folder='.temp/cache',
          umitemplate='../data/BostonTemplateLibrary.json')

# # Uncomment this block to test different file variations
# files_to_try = ['./input_data/problematic/*.idf',
#                 './input_data/regular/*.idf',
#                 './input_data/umi_samples/*.idf']
# ids = ['problematic', 'regular', 'umi_samples']

files_to_try = ['./input_data/regular/*.idf']
ids = ['regular']


@pytest.fixture(scope='module', params=files_to_try, ids=ids)
def template(fresh_start, request):
    """Instantiate an umi template placeholder. Calls in the fresh_start
    function to clear the cache folder"""
    idf = glob.glob(request.param)
    idf = ar.copy_file(idf)
    # idf = './input_data/AdultEducationCenter.idf'
    wf = './input_data/CAN_PQ_Montreal.Intl.AP.716270_CWEC.epw'
    a = ar.Template(idf, wf)

    yield a


@pytest.fixture(scope='module')
def test_template_withcache():
    """Instantiate an umi template placeholder. Does note call fresh_start
    function so that caching can be used"""
    idf = glob.glob('/Users/samuelduchesne/Dropbox/Polytechnique/Doc/software'
                    '/archetypal-dev/data/necb/NECB_2011_Montreal_idf/*.idf')
    idf = ar.copy_file(idf)
    # idf = './input_data/AdultEducationCenter.idf'
    wf = './input_data/CAN_PQ_Montreal.Intl.AP.716270_CWEC.epw'
    a = ar.Template(idf, wf)

    yield a


@pytest.fixture(scope='module')
def sql(test_template_withcache):
    sql = test_template_withcache.run_eplus(silent=False, processors=-1,
                                            annual=True)
    yield sql


def test_materials_gas(template):
    template.materials_gas = ar.materials_gas(template.idfs)
    assert not template.materials_gas.empty


def test_materials_glazing(template):
    template.materials_glazing = ar.materials_glazing(template.idfs)
    template.materials_glazing = ar.newrange(template.materials_gas,
                                             template.materials_glazing)
    return template.materials_glazing


def test_materials_opaque(template):
    template.materials_opaque = ar.materials_opaque(template.idfs)
    template.materials_opaque = ar.newrange(template.materials_glazing,
                                            template.materials_opaque)
    return template.materials_opaque


def test_constructions_opaque(template):
    template.constructions_opaque = ar.constructions_opaque(template.idfs,
                                                            template.materials_opaque)
    template.constructions_opaque = ar.newrange(template.materials_opaque,
                                                template.constructions_opaque)
    return template.constructions_opaque


def test_constructions_windows(template):
    template.constructions_windows = ar.constructions_windows(template.idfs,
                                                              template.materials_glazing)
    template.constructions_windows = ar.newrange(template.constructions_opaque,
                                                 template.constructions_windows)
    return template.constructions_windows


def test_day_schedules(template):
    template.day_schedules = ar.day_schedules(template.idfs)
    return template.day_schedules


def test_week_schedules(template):
    template.week_schedules = ar.week_schedules(template.idfs,
                                                template.day_schedules)
    template.week_schedules = ar.newrange(template.day_schedules,
                                          template.week_schedules)
    return template.week_schedules


def test_year_schedules(template):
    template.year_schedules = ar.year_schedules(template.idfs,
                                                template.week_schedules)
    template.year_schedules = ar.newrange(template.week_schedules,
                                          template.year_schedules)
    return template.year_schedules


# Zones
def test_zone_information(test_template_withcache, sql):
    template.zone_details = ar.zone_information(sql)


def test_zone_loads(test_template_withcache, sql):
    template.zone_loads = ar.zone_loads(sql)


def test_zone_ventilation(test_template_withcache, sql):
    template.zone_ventilation = ar.zone_ventilation(sql)


def test_zone_condition(test_template_withcache, sql):
    template.zone_conditioning = ar.zone_conditioning(sql)


def test_zone_condition_dev(test_template_withcache, sql):
    test_template_withcache.zone_conditioning = ar.zone_conditioning(sql)
    print(test_template_withcache.zone_conditioning)


def test_to_json(test_template_withcache):
    test_template_withcache.read()
    json = test_template_withcache.to_json(orient='records')
    print(json)


def test_to_json_std():
    files = glob.glob("./input_data/STD/*idf")
    files = ar.copy_file(files)
    wf = './input_data/CAN_PQ_Montreal.Intl.AP.716270_CWEC.epw'
    a = ar.Template(files, wf)
    a.read()
    json = a.to_json(orient='records')
    print(json)


def test_parse_schedule_profile():
    idf = './input_data/regular/5ZoneNightVent1.idf'
    outputs = {'ep_object': 'Output:Variable'.upper(),
               'kwargs': {'Key_Value': 'OCCUPY-1',
                          'Variable_Name': 'Schedule Value',
                          'Reporting_Frequency': 'Hourly'}}
    wf = './input_data/CAN_PQ_Montreal.Intl.AP.716270_CWEC.epw'
    idf = ar.copy_file(idf)
    sql = ar.run_eplus(idf, weather_file=wf, prep_outputs=[outputs],
                       annual=True)
    report = ar.get_from_reportdata(sql)
    array = report.loc[(report.Name == 'Schedule Value') &
                       (report['KeyValue'] == 'OCCUPY-1')].sort_values(
        by="TimeIndex").Value
    # return a list of arrays of 24 hours length
    days = array.reset_index(drop=True).groupby(lambda x: x // 24).apply(
        lambda x: x.values)

    unique_day = {}
    for i, day in days.iteritems():
        hashed_day = str(day)
        thisday = unique_day.get(hashed_day, None)
        if thisday is None:
            unique_day[hashed_day] = (i, day)

    
def test_energyprofile():
    idf = ['./input_data/regular/5ZoneNightVent1.idf',
           './input_data/regular/AdultEducationCenter.idf']
    outputs = {'ep_object': 'Output:Variable'.upper(),
               'kwargs': {'Key_Value': 'OCCUPY-1',
                          'Variable_Name': 'Schedule Value',
                          'Reporting_Frequency': 'Hourly'}}
    wf = './input_data/CAN_PQ_Montreal.Intl.AP.716270_CWEC.epw'
    idf = ar.copy_file(idf)
    sql = ar.run_eplus(idf, weather_file=wf, prep_outputs=[outputs],
                       annual=True, expandobjects=True)
    report = ar.get_from_reportdata(sql)

    ep = ar.ReportData(report)
    # sv = ep.sorted_values(name='Schedule Value', key_value='OCCUPY-1',
    #                       by='TimeIndex')
    sv = ep.filter_report_data(name=('Heating:Electricity',
                                     'Heating:Gas',
                                     'Heating:DistrictHeating'))
<<<<<<< HEAD
    sv.heating_load(normalized=True)
    print(sv.shape)

    prob = ar.discretize(hl, bins=10)
    prob.duration.display()
    prob.amplitude.display()
=======
    hl = sv.heating_load(normalize=True, sort=False,
                         concurrent_sort=True).plot3d(
        save=True, axis_off=True, kind='polygon', cmap=None,
        fig_width=3, fig_height=8, edgecolors='k', linewidths=0.5)
>>>>>>> 2138eae5
<|MERGE_RESOLUTION|>--- conflicted
+++ resolved
@@ -192,16 +192,11 @@
     sv = ep.filter_report_data(name=('Heating:Electricity',
                                      'Heating:Gas',
                                      'Heating:DistrictHeating'))
-<<<<<<< HEAD
-    sv.heating_load(normalized=True)
-    print(sv.shape)
-
-    prob = ar.discretize(hl, bins=10)
-    prob.duration.display()
-    prob.amplitude.display()
-=======
     hl = sv.heating_load(normalize=True, sort=False,
                          concurrent_sort=True).plot3d(
         save=True, axis_off=True, kind='polygon', cmap=None,
         fig_width=3, fig_height=8, edgecolors='k', linewidths=0.5)
->>>>>>> 2138eae5
+
+    prob = ar.discretize(hl, bins=10)
+    prob.duration.display()
+    prob.amplitude.display()