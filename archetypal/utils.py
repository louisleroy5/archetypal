--- conflicted
+++ resolved
@@ -940,17 +940,12 @@
 
 
 def lcm(x, y):
-<<<<<<< HEAD
-    """This function takes two
-   integers and returns the L.C.M. (Least Common Multiple)"""
-=======
     """This function takes two integers and returns the L.C.M.
 
     Args:
         x:
         y:
     """
->>>>>>> 7f604271
 
     # choose the greater number
     if x > y:
