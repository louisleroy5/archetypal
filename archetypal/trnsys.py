################################################################################
# Module: trnsys.py
# Description: Convert EnergyPlus models to TrnBuild models
# License: MIT, see full license in LICENSE.txt
# Web: https://github.com/samuelduchesne/archetypal
################################################################################

import io
import logging as lg
import os
import re
import shutil
import subprocess
import sys
import time

import numpy as np
import pandas as pd
from geomeppy.geom.polygons import Polygon3D
from path import Path
from tqdm import tqdm

from archetypal import (
    log,
    settings,
    Schedule,
    checkStr,
    check_unique_name,
    angle,
    load_idf,
    load_idf_object_from_cache,
    hash_file,
    run_eplus,
    recursive_len,
)
<<<<<<< HEAD
from geomeppy.geom.polygons import Polygon3D
from path import Path
from tqdm import tqdm
from copy import deepcopy
=======
>>>>>>> 7f604271


def convert_idf_to_trnbuild(
    idf_file,
    weather_file,
    window_lib=None,
    return_idf=False,
    return_b18=True,
    return_t3d=False,
    return_dck=False,
    output_folder=None,
    trnsidf_exe=None,
    template=None,
    log_clear_names=False,
    schedule_as_input=True,
    **kwargs
):
    """Convert regular IDF file (EnergyPlus) to TRNBuild file (TRNSYS)

    There are three optional outputs:

    * the path to the modified IDF with the new names, coordinates, etc. of
          the IDF objects. It is an input file for EnergyPlus (.idf)
    * the path to the TRNBuild file (.b18)
    * the path to the TRNBuild input file (.idf)
    * the path to the TRNSYS dck file (.dck)

    Example:
        >>> # Exemple of setting kwargs to be unwrapped in the function
        >>> kwargs_dict = {'u_value': 2.5, 'shgc': 0.6, 't_vis': 0.78,
        >>>                'tolerance': 0.05, "fframe": 0.0, "uframe": 0.5, 'ordered': True}
        >>> # Exemple how to call the function
        >>> idf_file = "/file.idf"
        >>> window_filepath = "/W74-lib.dat"
        >>> convert_idf_to_trnbuild(idf_file=idf_file, weather_file=weather_file,
        >>>                         window_lib=window_filepath,
        >>>                         **kwargs_dict)

    Args:
        idf_file (str): path to the idf file to convert
        weather_file (str): To run EnergyPlus simulation and be able to get some
            values (e.g. internal gain, infiltration, etc.)
        window_lib (str): File path of the window library (from Berkeley Lab)
        return_idf (bool, optional): If True, also return the path to the
            modified IDF with the new names, coordinates, etc. of the IDF
            objects. It is an input file for EnergyPlus (.idf)
        return_b18 (bool, optional): If True, also return the path to the
            TRNBuild file (.b18).
        return_t3d (bool, optional): If True, also return the path to the
        return_dck (bool, optional): If True, also return the path to the TRNSYS
            dck file (.dck).
        output_folder (str, optional): location where output files will be
        trnsidf_exe (str): Path to *trnsidf.exe*.
        template (str): Path to d18 template file.
        log_clear_names (bool): If True, DOES NOT log the equivalence between
            the old and new names in the console.
        schedule_as_input (bool): If True, writes the schedules as INPUTS in the BUI
            file. Then, the user would have to link in TRNSYS studio the csv file
            with the schedules to those INPUTS. If False, the schedules are written as
            SCHEDULES in the BUI file. Be aware that this last option (False) can make
            crash TRNBuild because the schedules are too long are there is too many
            schedules.
        kwargs: keyword arguments sent to
            :func:`convert_idf_to_trnbuild()` or :func:`trnbuild_idf()` or
            :func:`choose_window`. "ordered=True" to have the name of idf
            objects in the outputfile in ascendant order. See
            :func:`trnbuild_idf` or :func:`choose_window()` for other parameter
            definition

    Returns:
        (tuple): A tuple containing:

            * return_b18 (str): the path to the TRNBuild file (.b18). Only
              provided if *return_b18* is True.
            * return_trn (str): the path to the TRNBuild input file (.idf). Only
              provided if *return_t3d* is True.
            * retrun_dck (str): the path to the TRNSYS dck file (.dck). Only
              provided if *return_dck* is True.
    """

    # Assert all path needed exist
    idf_file, weather_file, window_lib, output_folder, trnsidf_exe, template = _assert_files(
        idf_file, weather_file, window_lib, output_folder, trnsidf_exe, template
    )

    # Run EnergyPlus Simulation
    res = run_eplus(
        idf_file,
        weather_file,
        output_directory=None,
        ep_version=None,
        output_report="htm",
        prep_outputs=True,
        design_day=True,
        expandobjects=True,
    )

    # Check if cache exists
    # idf = _load_idf_file_and_clean_names(idf_file, log_clear_names)
    idf = load_idf(idf_file)

    # Clean names of idf objects (e.g. 'MATERIAL')
    idf_2 = deepcopy(idf)
    log("Cleaning names of the IDF objects...", lg.INFO)
    start_time = time.time()
    clear_name_idf_objects(idf_2, log_clear_names)
    log(
        "Cleaned IDF object names in {:,.2f} seconds".format(time.time() - start_time),
        lg.INFO,
    )

    # Get old:new names equivalence
    old_new_names = pd.read_csv(
        os.path.join(
            settings.data_folder,
            Path(idf_file).basename().stripext() + "_old_new_names_equivalence.csv",
        )
    ).to_dict()

    # Read IDF_T3D template and write lines in variable
    lines = io.TextIOWrapper(io.BytesIO(settings.template_BUI)).readlines()

    # Get objects from IDF file
    buildingSurfs, buildings, constructions, equipments, fenestrationSurfs, globGeomRules, lights, locations, materialAirGap, materialNoMass, materials, peoples, versions, zones, zonelists = get_idf_objects(
        idf_2
    )

    # Get all construction EXCEPT fenestration ones
    constr_list = _get_constr_list(buildingSurfs)

    # If ordered=True, ordering idf objects
    ordered = kwargs.get("ordered", False)
    buildingSurfs, buildings, constr_list, constructions, equipments, fenestrationSurfs, globGeomRules, lights, locations, materialAirGap, materialNoMass, materials, peoples, zones, zonelists = _order_objects(
        buildingSurfs,
        buildings,
        constr_list,
        constructions,
        equipments,
        fenestrationSurfs,
        globGeomRules,
        lights,
        locations,
        materialAirGap,
        materialNoMass,
        materials,
        peoples,
        zones,
        zonelists,
        ordered,
    )

    # region Get schedules from IDF
    schedule_names, schedules = _get_schedules(idf_2)

    # Adds ground temperature to schedule
    schedule_names.append("sch_ground")
    # Get the monthly values from htm output file from EP simulation
    values = np.append(
        res["Site:GroundTemperature:BuildingSurface"].values[0][1:],
        res["Site:GroundTemperature:BuildingSurface"].values[0][-1],
    )
    # Create array of 8760 values from monthly values
    all_values = (
        pd.DataFrame(
            values, index=pd.date_range(freq="MS", start="01/01/2019", periods=13)
        )
        .resample("H")
        .ffill()[:-1]
        .T.values[0]
    )
    # Adds "sch_ground" to schedules dict
    schedules["sch_ground"] = {"all values": all_values}

    # Save schedules to csv file
    _yearlySched_to_csv(idf_file, output_folder, schedule_names, schedules)
    # endregion

    # Gets and removes from IDF materials with resistance lower than 0.0007
    mat_name = _remove_low_conductivity(constructions, idf_2, materials)

    # Write data from IDF file to T3D file
    start_time = time.time()
    # Write VERSION from IDF to lines (T3D)
    _write_version(lines, versions)

    # Write BUILDING from IDF to lines (T3D)
    _write_building(buildings, lines)

    # Write LOCATION and GLOBALGEOMETRYRULES from IDF to lines (T3D) and
    # define if coordinate system is "Relative"
    coordSys = _write_location_geomrules(globGeomRules, lines, locations)

    # Determine if coordsSystem is "World" (all zones at (0,0,0))
    coordSys = _is_coordSys_world(coordSys, zones)

    # Change coordinates from relative to absolute for building surfaces
    _change_relative_coords(buildingSurfs, coordSys, idf_2)

    # Adds or changes adjacent surface if needed
    _add_change_adj_surf(buildingSurfs, idf_2)
    buildingSurfs = idf_2.idfobjects["BUILDINGSURFACE:DETAILED"]

    # region Write VARIABLEDICTONARY (Zone, BuildingSurf, FenestrationSurf)
    # from IDF to lines (T3D)

    # Get all surfaces having Outside boundary condition with the ground.
    # To be used to find the window's slopes
    n_ground = _get_ground_vertex(buildingSurfs)

    # Writing zones in lines
    win_slope_dict = _write_zone_buildingSurf_fenestrationSurf(
        buildingSurfs,
        coordSys,
        fenestrationSurfs,
        idf_2,
        lines,
        n_ground,
        zones,
        schedule_as_input,
    )
    # endregion

    # region Write CONSTRUCTION from IDF to lines (T3D)
    _write_constructions(constr_list, idf_2, lines, mat_name, materials)
    # endregion

    # Write CONSTRUCTION from IDF to lines, at the end of the T3D file
    _write_constructions_end(constr_list, idf_2, lines)

    # region Write LAYER from IDF to lines (T3D)
    _write_materials(lines, materialAirGap, materialNoMass, materials)
    # endregion

    # region Write GAINS (People, Lights, Equipment) from IDF to lines (T3D)
    _write_gains(equipments, lights, lines, peoples, res, old_new_names)
    # endregion

    # region Write basic conditioning systems (HEATING and COOLING) from IDF to lines (T3D)
    heat_name, cool_name = _write_conditioning(res, lines)
    # endregion

    # region Write SCHEDULES from IDF to lines (T3D)
    schedules_not_written = _write_schedules(
        lines, schedule_names, schedules, schedule_as_input, idf_file
    )
    # endregion

    # region Write WINDOWS chosen by the user (from Berkeley lab library) in
    # lines (T3D)
    # Get window from library
    # window = (win_id, description, design, u_win, shgc_win, t_sol_win, rf_sol,
    #                 t_vis_win, lay_win, width, window_bunches[win_id],
    #                 and maybe tolerance)
    log("Get windows info from window library...")
    win_u_value = kwargs.get("u_value", 2.2)
    win_shgc = kwargs.get("shgc", 0.64)
    win_tvis = kwargs.get("t_vis", 0.8)
    win_tolerance = kwargs.get("tolerance", 0.05)
    win_fframe = kwargs.get("fframe", 0.15)
    win_uframe = kwargs.get("uframe", 8.17)
    window = choose_window(win_u_value, win_shgc, win_tvis, win_tolerance, window_lib)

    # Write windows in lines
    _write_window(lines, win_slope_dict, window, win_fframe, win_uframe)

    # Write window pool in lines
    _write_winPool(lines, window)
    # endregion

    # Save T3D file at output_folder
    output_folder, t3d_path = _save_t3d(idf_file, lines, output_folder)

    log(
        "Write data from IDF to T3D in {:,.2f} seconds".format(
            time.time() - start_time
        ),
        lg.INFO,
    )

    # If asked by the user, save IDF file with modification done on the names,
    # coordinates, etc. at
    # output_folder
    new_idf_path = os.path.join(output_folder, "MODIFIED_" + os.path.basename(idf_file))
    if return_idf:
        idf_2.saveas(filename=new_idf_path)

    # Run trnsidf to convert T3D to BUI
    log("Converting t3d file to bui file. Running trnsidf.exe...")
    dck = return_dck
    nonum = kwargs.get("nonum", False)
    N = kwargs.get("N", False)
    geo_floor = kwargs.get("geo_floor", 0.6)
    refarea = kwargs.get("refarea", False)
    volume = kwargs.get("volume", False)
    capacitance = kwargs.get("capacitance", False)
    trnbuild_idf(
        t3d_path,
        output_folder=output_folder,
        template=template,
        dck=dck,
        nonum=nonum,
        N=N,
        geo_floor=geo_floor,
        refarea=refarea,
        volume=volume,
        capacitance=capacitance,
        trnsidf_exe=trnsidf_exe,
    )

    # Prepare return arguments
    pre, ext = os.path.splitext(t3d_path)
    b18_path = pre + ".b18"
    dck_path = pre + ".dck"

    from itertools import compress

    return_path = tuple(
        compress(
            [new_idf_path, b18_path, t3d_path, dck_path],
            [return_idf, return_b18, return_t3d, return_dck],
        )
    )

    # region Modify B18 file
    with open(b18_path) as b18_file:
        b18_lines = b18_file.readlines()

    # Adds conditionning to B18 file
    conditioning_to_b18(b18_lines, heat_name, cool_name, zones, old_new_names)

    # Adds infiltration to b18 file
    infilt_to_b18(b18_lines, zones, res)

    # Adds internal gain to b18 file
    gains_to_b18(
        b18_lines,
        zones,
        zonelists,
        peoples,
        lights,
        equipments,
        schedules_not_written,
        res,
        old_new_names,
        schedule_as_input,
    )

    # Save B18 file at output_folder
    if output_folder is None:
        # User did not provide an output folder path. We use the default setting
        output_folder = os.path.relpath(settings.data_folder)
    if not os.path.isdir(output_folder):
        os.makedirs(output_folder)
    with open(b18_path, "w") as converted_file:
        for line in b18_lines:
            converted_file.writelines(str(line))
    # endregion

    return return_path


def infilt_to_b18(b18_lines, zones, res):
    mean_infilt = round(
        np.average(
            res["ZoneInfiltration Airflow Stats Nominal"][
                "ACH - Air Changes per Hour"
            ].values,
            weights=res["ZoneInfiltration Airflow Stats Nominal"][
                "Zone Floor Area {m2}"
            ].values,
        ),
        3,
    )

    log("Writing infiltration info from idf file to b18 file...")
    # Get line number where to write
    infiltNum = checkStr(b18_lines, "I n f i l t r a t i o n")
    # Write in infiltration section
    b18_lines.insert(infiltNum + 1, "INFILTRATION Constant" + "\n")
    b18_lines.insert(infiltNum + 2, "AIRCHANGE=" + str(mean_infilt) + "\n")
    # Write in zone section
    for zone in zones:
        f_count = checkStr(b18_lines, "Z o n e  " + zone.Name)
        regimeInfiltNum = checkStr(b18_lines, "REGIME", f_count)
        b18_lines.insert(regimeInfiltNum, " INFILTRATION = Constant" + "\n")


def gains_to_b18(
    b18_lines,
    zones,
    zonelists,
    peoples,
    lights,
    equipments,
    schedules_not_written,
    res,
    old_new_names,
    schedule_as_input,
):
    peoples_in_zone = zone_where_gain_is(peoples, zones, zonelists)
    lights_in_zone = zone_where_gain_is(lights, zones, zonelists)
    equipments_in_zone = zone_where_gain_is(equipments, zones, zonelists)

    for zone in zones:
        # Write people gains
        _write_gain_to_b18(
            b18_lines,
            zone,
            peoples,
            peoples_in_zone,
            schedules_not_written,
            res,
            old_new_names,
            "People",
            schedule_as_input,
        )
        # Write light gains
        _write_gain_to_b18(
            b18_lines,
            zone,
            lights,
            lights_in_zone,
            schedules_not_written,
            res,
            old_new_names,
            "Lights",
            schedule_as_input,
        )
        # Write equipment gains
        _write_gain_to_b18(
            b18_lines,
            zone,
            equipments,
            equipments_in_zone,
            schedules_not_written,
            res,
            old_new_names,
            "ElectricEquipment",
            schedule_as_input,
        )


def _write_gain_to_b18(
    b18_lines,
    zone,
    gains,
    gains_in_zone,
    schedules_not_written,
    res,
    old_new_names,
    string,
    schedule_as_input,
):
    for gain in gains:
        if zone.Name in gains_in_zone[gain.Name]:
            f_count = checkStr(b18_lines, "Z o n e  " + zone.Name)
            regimeNum = checkStr(b18_lines, "REGIME", f_count)
            schedule = res[string + " Internal Gains Nominal"][
                res[string + " Internal Gains Nominal"]["Name"].str.contains(
                    old_new_names[gain.Name.upper()][0]
                )
            ]["Schedule Name"].values[0]
            schedule = [
                key for (key, value) in old_new_names.items() if value[0] == schedule
            ][0].lower()
            if schedule in schedules_not_written:
                continue
            # Write
            if schedule_as_input:
                b18_lines.insert(
                    regimeNum,
                    " GAIN= "
                    + gain.Name
                    + " : SCALE= INPUT 1*"
                    + schedule
                    + " : GEOPOS=0 : SCALE2= 1 : FRAC_REFAREA= 1"
                    + "\n",
                )
            else:
                b18_lines.insert(
                    regimeNum,
                    " GAIN= "
                    + gain.Name
                    + " : SCALE= SCHEDULE 1*"
                    + schedule
                    + " : GEOPOS=0 : SCALE2= 1 : FRAC_REFAREA= 1"
                    + "\n",
                )


def conditioning_to_b18(b18_lines, heat_name, cool_name, zones, old_new_names):
    for zone in zones:
        # Heating
        _write_heat_cool_to_b18(heat_name, old_new_names, zone, b18_lines, " HEATING")
        # Cooling
        _write_heat_cool_to_b18(cool_name, old_new_names, zone, b18_lines, " COOLING")


def _write_heat_cool_to_b18(list_name, old_new_names, zone, b18_lines, string):
    for key in list_name.keys():
        if old_new_names[zone.Name.upper()][0] in key:
            f_count = checkStr(b18_lines, "Z o n e  " + zone.Name)
            regimeNum = checkStr(b18_lines, "REGIME", f_count)
            # Write
            b18_lines.insert(regimeNum, string + " = " + list_name[key] + "\n")


def zone_where_gain_is(gains, zones, zonelists):
    gain_in_zone = {}
    for gain in gains:
        list_zone = []
        for zone in zones:
            if zone.Name == gain.Zone_or_ZoneList_Name:
                list_zone.append([zone.Name])
        for zonelist in zonelists:
            if zonelist.Name == gain.Zone_or_ZoneList_Name:
                list_zone.append(zonelist.fieldvalues[2:])

        flat_list = [item for sublist in list_zone for item in sublist]
        gain_in_zone[gain.Name] = flat_list

    return gain_in_zone


def _change_relative_coords(buildingSurfs, coordSys, idf):
    if coordSys == "Relative":
        # Add zone coordinates to X, Y, Z vectors
        for buildingSurf in buildingSurfs:
            surf_zone = buildingSurf.Zone_Name
            incrX, incrY, incrZ = zone_origin(idf.getobject("ZONE", surf_zone))
            _relative_to_absolute(buildingSurf, incrX, incrY, incrZ)


def _yearlySched_to_csv(idf_file, output_folder, schedule_names, schedules):
    log("Saving yearly schedules in CSV file...")
    idf_file = Path(idf_file)
    df_sched = pd.DataFrame()
    for schedule_name in schedule_names:
        df_sched[schedule_name] = schedules[schedule_name]["all values"]
    sched_file_name = "yearly_schedules_" + idf_file.basename().stripext() + ".csv"
    output_folder = Path(output_folder)
    if not output_folder.exists():
        output_folder.mkdir_p()
    df_sched.to_csv(path_or_buf=os.path.join(output_folder, sched_file_name))


def _get_constr_list(buildingSurfs):
    constr_list = []
    for buildingSurf in buildingSurfs:
        constr_list.append(buildingSurf.Construction_Name)
    constr_list = list(set(constr_list))
    constr_list.sort()
    return constr_list


def _save_t3d(idf_file, lines, output_folder):
    """Saves T3D file

    Args:
        idf_file (str): path to the idf file to convert
        lines (list): lines to copy in the T3D file
        output_folder (str): path to the output folder (can be None)

    Returns:
        output_folder (str): path to the output folder
        t3d_path (str): path to the T3D file

    """
    if output_folder is None:
        # User did not provide an output folder path. We use the default setting
        output_folder = os.path.relpath(settings.data_folder)
    if not os.path.isdir(output_folder):
        os.makedirs(output_folder)
    t3d_path = os.path.join(output_folder, "T3D_" + os.path.basename(idf_file))
    with open(t3d_path, "w") as converted_file:
        for line in lines:
            converted_file.writelines(str(line))
    return output_folder, t3d_path


def _remove_low_conductivity(constructions, idf, materials):
    """Removes materials form idf with conductivity too low (0.0007 kJ/h-m-K)

    Args:
        constructions (Idf_MSequence): CONSTRUCTION object from the IDF
        idf (archetypal.idfclass.IDF object at 0x11e3d3208): the IDf object
        materials (Idf_MSequence): MATERIAL object from the IDF

    Returns:
        mat_name (list): list of name of the removed materials

    """
    material_low_res = []
    for material in materials:
        if material.Thickness / (material.Conductivity * 3.6) < 0.0007:
            material_low_res.append(material)
    # Remove materials with resistance lower than 0.0007 from IDF
    mat_name = []
    for mat in material_low_res:
        mat_name.append(mat.Name)
        idf.removeidfobject(mat)
    # Get constructions with only materials with resistance lower than 0.0007
    construct_low_res = []
    for i in range(0, len(constructions)):
        if (
            len(constructions[i].fieldvalues) == 3
            and constructions[i].fieldvalues[2] in mat_name
        ):
            construct_low_res.append(constructions[i])
    # Remove constructions with only materials with resistance lower than
    # 0.0007 from IDF
    for construct in construct_low_res:
        idf.removeidfobject(construct)
    return mat_name


def _order_objects(
    buildingSurfs,
    buildings,
    constr_list,
    constructions,
    equipments,
    fenestrationSurfs,
    globGeomRules,
    lights,
    locations,
    materialAirGap,
    materialNoMass,
    materials,
    peoples,
    zones,
    zonelists,
    ordered=True,
):
    """

    Args:
        ordered:
        materials (Idf_MSequence): MATERIAL object from the IDF
        materialNoMass (Idf_MSequence): MATERIAL:NOMASS object from the IDF
        materialAirGap (Idf_MSequence): MATERIAL:AIRGAP object from the IDF
        versions (Idf_MSequence): VERSION object from the IDF
        buildings (Idf_MSequence): BUILDING object from the IDF
        locations (Idf_MSequence): SITE:LOCATION object from the IDF
        globGeomRules (Idf_MSequence): GLOBALGEOMETRYRULES object from the IDF
        constructions (Idf_MSequence): CONSTRUCTION object from the IDF
        buildingSurfs (Idf_MSequence): BUILDINGSURFACE:DETAILED object
            from the IDF
        fenestrationSurfs (Idf_MSequence): FENESTRATIONSURFACE:DETAILED object
            from the IDF
        zones (Idf_MSequence): ZONE object from the IDF
        peoples (Idf_MSequence): PEOPLE object from the IDF
        lights (Idf_MSequence): LIGHTs object from the IDF
        equipments (Idf_MSequence): EQUIPMENT object from the IDF

    Returns:
        IDF objects (see Args) with their order reversed

    """
    if ordered:
        materials = list(reversed(materials))
        materialNoMass = list(reversed(materialNoMass))
        materialAirGap = list(reversed(materialAirGap))
        buildings = list(reversed(buildings))
        locations = list(reversed(locations))
        globGeomRules = list(reversed(globGeomRules))
        constructions = list(reversed(constructions))
        fenestrationSurfs = list(reversed(fenestrationSurfs))
        buildingSurfs = list(reversed(buildingSurfs))
        zones = list(reversed(zones))
        zonelists = list(reversed(zonelists))
        peoples = list(reversed(peoples))
        lights = list(reversed(lights))
        equipments = list(reversed(equipments))
        constr_list = list(reversed(constr_list))
    return (
        buildingSurfs,
        buildings,
        constr_list,
        constructions,
        equipments,
        fenestrationSurfs,
        globGeomRules,
        lights,
        locations,
        materialAirGap,
        materialNoMass,
        materials,
        peoples,
        zones,
        zonelists,
    )


def get_idf_objects(idf):
    """Gets idf objects

    Args:
        idf (archetypal.idfclass.IDF object at 0x11e3d3208): the IDf object

    Returns:
        materials (Idf_MSequence): MATERIAL object from the IDF
        materialNoMass (Idf_MSequence): MATERIAL:NOMASS object from the IDF
        materialAirGap (Idf_MSequence): MATERIAL:AIRGAP object from the IDF
        versions (Idf_MSequence): VERSION object from the IDF
        buildings (Idf_MSequence): BUILDING object from the IDF
        locations (Idf_MSequence): SITE:LOCATION object from the IDF
        globGeomRules (Idf_MSequence): GLOBALGEOMETRYRULES object from the IDF
        constructions (Idf_MSequence): CONSTRUCTION object from the IDF
        buildingSurfs (Idf_MSequence): BUILDINGSURFACE:DETAILED object
            from the IDF
        fenestrationSurfs (Idf_MSequence): FENESTRATIONSURFACE:DETAILED object
            from the IDF
        zones (Idf_MSequence): ZONE object from the IDF
        peoples (Idf_MSequence): PEOPLE object from the IDF
        lights (Idf_MSequence): LIGHTs object from the IDF
        equipments (Idf_MSequence): EQUIPMENT object from the IDF

    """
    materials = idf.idfobjects["MATERIAL"]
    materialNoMass = idf.idfobjects["MATERIAL:NOMASS"]
    materialAirGap = idf.idfobjects["MATERIAL:AIRGAP"]
    versions = idf.idfobjects["VERSION"]
    buildings = idf.idfobjects["BUILDING"]
    locations = idf.idfobjects["SITE:LOCATION"]
    globGeomRules = idf.idfobjects["GLOBALGEOMETRYRULES"]
    constructions = idf.idfobjects["CONSTRUCTION"]
    fenestrationSurfs = idf.idfobjects["FENESTRATIONSURFACE:DETAILED"]
    buildingSurfs = idf.idfobjects["BUILDINGSURFACE:DETAILED"]
    zones = idf.idfobjects["ZONE"]
    peoples = idf.idfobjects["PEOPLE"]
    lights = idf.idfobjects["LIGHTS"]
    equipments = idf.idfobjects["ELECTRICEQUIPMENT"]
    zonelists = idf.idfobjects["ZONELIST"]
    return (
        buildingSurfs,
        buildings,
        constructions,
        equipments,
        fenestrationSurfs,
        globGeomRules,
        lights,
        locations,
        materialAirGap,
        materialNoMass,
        materials,
        peoples,
        versions,
        zones,
        zonelists,
    )


def load_idf_file_and_clean_names(idf_file, log_clear_names):
    """Load idf file from cache if cache exist and user ask for use_cache=True.
        Moreover cleans idf object names and log in the console the equivalence
        between the old and new names if log_clear_names=False

    Args:
        idf_file (str): Path to the idf file
        log_clear_names (bool): If True, DOES NOT log the equivalence between
            the old and new names in the console.

    Returns:
        idf (archetypal.idfclass.IDF object at 0x11e3d3208): the IDf object

    """
    log("Loading IDF file...", lg.INFO)
    start_time = time.time()
    cache_filename = hash_file(idf_file)
    idf = load_idf_object_from_cache(idf_file, how="idf")
    if not idf:
        # Load IDF file(s)
        idf = load_idf(idf_file)
        log(
            "IDF files loaded in {:,.2f} seconds".format(time.time() - start_time),
            lg.INFO,
        )
        # Clean names of idf objects (e.g. 'MATERIAL')
        log("Cleaning names of the IDF objects...", lg.INFO)
        start_time = time.time()
        clear_name_idf_objects(idf, log_clear_names)
        path = os.path.join(
            settings.cache_folder, cache_filename, cache_filename + ".idf"
        )
        if not os.path.exists(os.path.dirname(path)):
            os.makedirs(os.path.dirname(path))
        idf.saveas(filename=path)
        # save_idf_object_to_cache(idf, idf_file, cache_filename, 'pickle')
        log(
            "Cleaned IDF object names in {:,.2f} seconds".format(
                time.time() - start_time
            ),
            lg.INFO,
        )
    return idf


def _assert_files(
    idf_file, weather_file, window_lib, output_folder, trnsidf_exe, template
):
    """Ensure the files and directory are here

    Args:
        idf_file (str): path to the idf file to convert
        window_lib (str): File path of the window library (from Berkeley Lab)
        output_folder (str): path to the output folder (can be None)
        trnsidf_exe (str): Path to *trnsidf.exe*.
        template (str): Path to d18 template file.
    """
    if not os.path.isfile(idf_file):
        raise IOError("idf_file file not found")

    if not os.path.isfile(weather_file):
        raise IOError("idf_file file not found")

    if window_lib:
        if not os.path.isfile(window_lib):
            raise IOError("window_lib file not found")

    if not output_folder:
        output_folder = os.path.relpath(settings.data_folder)
        if not os.path.exists(output_folder):
            os.mkdir(output_folder)

    if not template:
        template = settings.path_template_d18

    if not os.path.isfile(template):
        raise IOError("template file not found")

    if not trnsidf_exe:
        trnsidf_exe = os.path.join(
            settings.trnsys_default_folder, r"Building\trnsIDF\trnsidf.exe"
        )

    if not os.path.isfile(trnsidf_exe):
        raise IOError("trnsidf.exe not found")

    return idf_file, weather_file, window_lib, output_folder, trnsidf_exe, template


def _add_change_adj_surf(buildingSurfs, idf):
    """Adds or changes adjacent surfaces if needed

    Args:
        buildingSurfs (idf_MSequence): IDF object from idf.idfobjects(). List of
            building surfaces ("BUILDINGSURFACE:DETAILED" in the IDF). Building
            surfaces to iterate over and determine if either a change on an
            adjacent surface is needed or the creation of a new one
        idf (archetypal.idfclass.IDF): IDF object
    """
    adj_surfs_to_change = {}
    adj_surfs_to_make = []
    for buildingSurf in buildingSurfs:
        if "zone" in buildingSurf.Outside_Boundary_Condition.lower():
            # Get the surface EpBunch that is adjacent to the building surface
            outside_bound_zone = buildingSurf.Outside_Boundary_Condition_Object
            surfs_in_bound_zone = [
                surf for surf in buildingSurfs if surf.Zone_Name == outside_bound_zone
            ]
            poly_buildingSurf = Polygon3D(buildingSurf.coords)
            n_buildingSurf = poly_buildingSurf.normal_vector
            area_build = poly_buildingSurf.area
            centroid_build = poly_buildingSurf.centroid
            # Check if buildingSurf has an adjacent surface
            for surf in surfs_in_bound_zone:
                if surf.Outside_Boundary_Condition.lower() == "outdoors":
                    poly_surf_bound = Polygon3D(surf.coords)
                    n_surf_bound = poly_surf_bound.normal_vector
                    area_bound = poly_surf_bound.area
                    centroid_bound = poly_surf_bound.centroid
                    # Check if boundary surface already exist: sum of normal
                    # vectors must be equal to 0 AND surfaces must have the
                    # same centroid AND surfaces must have the same area
                    if (
                        round(n_surf_bound.x + n_buildingSurf.x, 3) == 0
                        and round(n_surf_bound.y + n_buildingSurf.y, 3) == 0
                        and round(n_surf_bound.z + n_buildingSurf.z, 3) == 0
                        and round(centroid_bound.x, 3) == round(centroid_build.x, 3)
                        and round(centroid_bound.y, 3) == round(centroid_build.y, 3)
                        and round(centroid_bound.z, 3) == round(centroid_build.z, 3)
                        and round(area_bound, 3) == round(area_build, 3)
                    ):
                        # If boundary surface exists, append the list of surface
                        # to change
                        if not surf.Name in adj_surfs_to_change:
                            adj_surfs_to_change[buildingSurf.Name] = surf.Name
                            break
            # If boundary surface does not exist, append the list of surface
            # to create
            if not adj_surfs_to_change:
                if not buildingSurf.Name in adj_surfs_to_make:
                    adj_surfs_to_make.append(buildingSurf.Name)
    # If adjacent surface found, check if Outside boundary
    # condition is a Zone and not "Outdoors"
    for key, value in adj_surfs_to_change.items():
        idf.getobject(
            "BUILDINGSURFACE:DETAILED", value
        ).Outside_Boundary_Condition = "Zone"
        idf.getobject(
            "BUILDINGSURFACE:DETAILED", value
        ).Outside_Boundary_Condition_Object = idf.getobject(
            "BUILDINGSURFACE:DETAILED", key
        ).Zone_Name
        idf.getobject(
            "BUILDINGSURFACE:DETAILED", value
        ).Construction_Name = idf.getobject(
            "BUILDINGSURFACE:DETAILED", key
        ).Construction_Name
    # If did not find any adjacent surface
    for adj_surf_to_make in adj_surfs_to_make:
        buildSurf = idf.getobject("BUILDINGSURFACE:DETAILED", adj_surf_to_make)
        surf_type = buildSurf.Surface_Type
        if surf_type.lower() == "wall":
            surf_type_bound = "Wall"
        if surf_type.lower() == "floor":
            surf_type_bound = "Ceiling"
        if surf_type.lower() == "ceiling":
            surf_type_bound = "Floor"
        if surf_type.lower() == "roof":
            surf_type_bound = "Floor"
        # Create a new surface
        idf.newidfobject(
            "BUILDINGSURFACE:DETAILED",
            Name=buildSurf.Name + "_adj",
            Surface_Type=surf_type_bound,
            Construction_Name=buildSurf.Construction_Name,
            Zone_Name=buildSurf.Outside_Boundary_Condition_Object,
            Outside_Boundary_Condition="Zone",
            Outside_Boundary_Condition_Object=buildSurf.Zone_Name,
            Sun_Exposure="NoSun",
            Wind_Exposure="NoWind",
            View_Factor_to_Ground="autocalculate",
            Number_of_Vertices=buildSurf.Number_of_Vertices,
            Vertex_1_Xcoordinate=buildSurf.Vertex_4_Xcoordinate,
            Vertex_1_Ycoordinate=buildSurf.Vertex_4_Ycoordinate,
            Vertex_1_Zcoordinate=buildSurf.Vertex_4_Zcoordinate,
            Vertex_2_Xcoordinate=buildSurf.Vertex_3_Xcoordinate,
            Vertex_2_Ycoordinate=buildSurf.Vertex_3_Ycoordinate,
            Vertex_2_Zcoordinate=buildSurf.Vertex_3_Zcoordinate,
            Vertex_3_Xcoordinate=buildSurf.Vertex_2_Xcoordinate,
            Vertex_3_Ycoordinate=buildSurf.Vertex_2_Ycoordinate,
            Vertex_3_Zcoordinate=buildSurf.Vertex_2_Zcoordinate,
            Vertex_4_Xcoordinate=buildSurf.Vertex_1_Xcoordinate,
            Vertex_4_Ycoordinate=buildSurf.Vertex_1_Ycoordinate,
            Vertex_4_Zcoordinate=buildSurf.Vertex_1_Zcoordinate,
        )


def _get_schedules(idf):
    """Get schedules from IDF

    Args:
        idf (archetypal.idfclass.IDF): IDF object
    """
    start_time = time.time()
    log("Reading schedules from the IDF file...")
    schedule_names = []
    used_schedules = idf.get_used_schedules(yearly_only=True)
    schedules = {}
    for schedule_name in used_schedules:
        s = Schedule(
            schedule_name, idf, start_day_of_the_week=idf.day_of_week_for_start_day
        )

        schedule_names.append(schedule_name)
        schedules[schedule_name] = {}
        year, weeks, days = s.to_year_week_day()
        schedules[schedule_name]["all values"] = s.all_values
        schedules[schedule_name]["year"] = year
        # schedules[schedule_name]["weeks"] = weeks
        # schedules[schedule_name]["days"] = days

    log(
        "Got yearly, weekly and daily schedules in {:,.2f} seconds".format(
            time.time() - start_time
        ),
        lg.INFO,
    )
    return schedule_names, schedules


def clear_name_idf_objects(idfFile, log_clear_names=False):
    """Clean names of IDF objects.

    Replaces variable names with a unique name, easy to refer to the original
    object. For example : if object is the n-th "Schedule Type Limit", then the
    new name will be "stl_00000n" - limits length to 10 characters

    Args:
        idfFile (archetypal.idfclass.IDF): IDF object where to clean names
        log_clear_names:
    """

    uniqueList = []
    old_name_list = []
    old_new_eq = {}

    # For all categories of objects in the IDF file
    for obj in tqdm(idfFile.idfobjects, desc="cleaning_names"):
        epObjects = idfFile.idfobjects[obj]

        # For all objects in Category
        count_name = 0
        for epObject in epObjects:
            # Do not take fenestration, to be treated later
            try:
                fenestration = [
                    s
                    for s in ["fenestration", "shgc", "window", "glazing"]
                    if s in epObject.Name.lower() or s in epObject.key.lower()
                ]
            except:
                fenestration = []
            if not fenestration:
                try:
                    old_name = epObject.Name
                    # For TRNBuild compatibility we oblige the new name to
                    # begin by a lowercase letter and the new name is max 10
                    # characters. The new name is done with the uppercase of
                    # the epObject type and an increment depending on the number
                    # of this epObject type. Making sure we
                    # have an unique new name
                    list_word_epObject_type = re.sub(
                        r"([A-Z])", r" \1", epObject.fieldvalues[0]
                    ).split()
                    # Making sure new name will be max 10 characters
                    if len(list_word_epObject_type) > 4:
                        list_word_epObject_type = list_word_epObject_type[:4]

                    first_letters = "".join(
                        word[0].lower() for word in list_word_epObject_type
                    )
                    end_count = "%06d" % count_name
                    new_name = first_letters + "_" + end_count

                    # Make sure new name does not already exist
                    new_name, count_name = check_unique_name(
                        first_letters, count_name, new_name, uniqueList
                    )

                    uniqueList.append(new_name)
                    old_name_list.append(old_name)
                    old_new_eq[new_name.upper()] = old_name.upper()

                    # Changing the name in the IDF object
                    idfFile.rename(obj, old_name, new_name)
                except:
                    pass
            else:
                continue

    # Save equivalence between old and new names
    df = pd.DataFrame([old_new_eq])
    if not os.path.isdir(settings.data_folder):
        os.makedirs(settings.data_folder)
    df.to_csv(
        os.path.join(
            settings.data_folder, idfFile.name[:-4] + "_old_new_names_equivalence.csv"
        )
    )

    d = {"Old names": old_name_list, "New names": uniqueList}
    from tabulate import tabulate

    log_name = os.path.basename(idfFile.idfname) + "_clear_names.log"
    log_msg = (
        "Here is the equivalence between the old names and the new "
        "ones." + "\n\n" + tabulate(d, headers="keys")
    )
    log(log_msg, name=log_name, level=lg.INFO, avoid_console=log_clear_names)


def zone_origin(zone_object):
    """Return coordinates of a zone

    Args:
        zone_object (EpBunch): zone element in zone list.

    Returns:
        Coordinates [X, Y, Z] of the zone in a list.
    """
    x = zone_object.X_Origin
    if x == "":
        x = 0
    y = zone_object.Y_Origin
    if y == "":
        y = 0
    z = zone_object.Z_Origin
    if z == "":
        z = 0
    return [x, y, z]


def closest_coords(surfList, to=[0, 0, 0]):
    """Find closest coordinates to given ones

    Args:
        surfList (idf_MSequence): list of surfaces with coordinates of each one.
        to (list): list of coordinates we want to calculate the distance from.

    Returns:
        the closest point (its coordinates x, y, z) to the point chosen (input
        "to")
    """
    from scipy.spatial import cKDTree

    size = recursive_len([buildingSurf.coords for buildingSurf in surfList])
    tuple_list = []
    for surf in surfList:
        for i in range(0, len(surf.coords)):
            tuple_list.append(surf.coords[i])

    nbdata = np.array(tuple_list)
    btree = cKDTree(data=nbdata, compact_nodes=True, balanced_tree=True)
    dist, idx = btree.query(np.array(to).T, k=1)
    x, y, z = nbdata[idx]
    return x, y, z


def parse_window_lib(window_file_path):
    """Function that parse window library from Berkeley Lab in two parts. First
    part is a dataframe with the window characteristics. Second part is a
    dictionary with the description/properties of each window.

    Args:
        window_file_path (str): Path to the window library

    Returns:
        tuple: a tuple of:

            * dataframe: df_windows, a dataframe with the window characteristics
              in the columns and the window id as rows
            * dict: bunches, a dict with the window id as key and
              description/properties of each window as value
    """

    # Read window library and write lines in variable
    if window_file_path is None:
        all_lines = io.TextIOWrapper(io.BytesIO(settings.template_winLib)).readlines()
    else:
        all_lines = open(window_file_path).readlines()

    # Select list of windows at the end of the file
    end = "*** END OF LIBRARY ***"
    indice_end = [k for k, s in enumerate(all_lines) if end in s]

    window_list = all_lines[indice_end[0] + 1 :]

    # Delete asterisk lines
    asterisk = "*"
    indices_asterisk = [k for k, line in enumerate(window_list) if asterisk in line]
    window_list = [
        ",".join(line.split())
        for i, line in enumerate(window_list)
        if i not in indices_asterisk
    ]

    # Save lines_for_df in text file
    # User did not provide an output folder path. We use the default setting
    data_dir = os.path.relpath(settings.data_folder)

    if not os.path.isdir(data_dir):
        os.mkdir(data_dir)

    with open(os.path.join(data_dir, "winPOOL.txt"), "w") as converted_file:
        for line in window_list:
            converted_file.write(str(line) + "\n")

    df_windows = pd.read_csv(os.path.join(data_dir, "winPOOL.txt"), header=None)
    columns = [
        "WinID",
        "Description",
        "Design",
        "u_value",
        "g_value",
        "T_sol",
        "Rf_sol",
        "t_vis",
        "Lay",
        "Width",
    ]
    df_windows.columns = columns

    # Select list of windows with all their characteristics (bunch)
    bunch_delimiter = (
        "BERKELEY LAB WINDOW v7.4.6.0  DOE-2 Data File : Multi "
        "Band Calculation : generated with Trnsys18.std\n"
    )
    detailed_windows = all_lines[0 : indice_end[0]]

    # 1 window = 55 lines
    bunches_list = list(chunks(detailed_windows, 55))

    bunches = dict(get_window_id(bunches_list))

    return df_windows, bunches


def get_window_id(bunches):
    """Return bunch of window properties with their window id

    Args:
        bunches (dict): dict with the window id as key and
            description/properties of each window as value
    """
    id_line = "Window ID   :"
    for bunch in bunches:
        for line in bunch:
            if id_line in line:
                _, value = line.split(":")
                value = int(value.strip())
                yield value, bunch


def chunks(l, n):
    """Yield successive n-sized chunks from l

    Args:
        l (list): list to divide in chunks
        n (int): number of chunks we want
    """
    for i in range(0, len(l), n):
        yield l[i : i + n]


def choose_window(u_value, shgc, t_vis, tolerance, window_lib_path):
    """Return window object from TRNBuild library

    Returns
        (tuple): A tuple of:

            * window_ID
            * window's description (label)
            * window's design (width of layers)
            * window u-value
            * window shgc
            * window solar transmittance
            * window solar refraction
            * window visible transmittance
            * number of layers of the window
            * window width
            * the "bunch" of description/properties from Berkeley lab

            If tolerance not respected return new tolerance used to find a
            window.

    Args:
        u_value (float): U_value of the glazing given by the user
        shgc (float): SHGC of the glazing given by the user
        t_vis (float): Visible transmittance of the glazing given by the user
        tolerance (float): Maximum tolerance on u_value, shgc and tvis wanted by
            the user
        window_lib_path (.dat file): window library from Berkeley lab
    """
    # Init "warn" variable (0 or 1) to log a warning if tolerance not respected
    warn = 0

    # Making sure u_value, shgc and tvis are float
    if not isinstance(u_value, float):
        u_value = float(u_value)
    if not isinstance(shgc, float):
        shgc = float(shgc)
    if not isinstance(t_vis, float):
        t_vis = float(t_vis)
    if not isinstance(tolerance, float):
        tolerance = float(tolerance)

    # Parse window library
    df_windows, window_bunches = parse_window_lib(window_lib_path)

    # Find window(s) in the tolerance limit
    cond1 = (df_windows["u_value"] <= u_value * (1 + tolerance)) & (
        df_windows["u_value"] >= u_value * (1 - tolerance)
    )
    cond2 = (df_windows["g_value"] <= shgc * (1 + tolerance)) & (
        df_windows["g_value"] >= shgc * (1 - tolerance)
    )
    cond3 = (df_windows["t_vis"] <= t_vis * (1 + tolerance)) & (
        df_windows["t_vis"] >= t_vis * (1 - tolerance)
    )

    # Every window's IDs satisfying the tolerance
    win_ids = df_windows.loc[(cond1 & cond2 & cond3), "WinID"]

    # If nothing found, increase the tolerance
    while win_ids.empty:
        warn = 1
        tolerance += 0.01
        cond1 = (df_windows["u_value"] <= u_value * (1 + tolerance)) & (
            df_windows["u_value"] >= u_value * (1 - tolerance)
        )
        cond2 = (df_windows["g_value"] <= shgc * (1 + tolerance)) & (
            df_windows["g_value"] >= shgc * (1 - tolerance)
        )
        cond3 = (df_windows["t_vis"] <= t_vis * (1 + tolerance)) & (
            df_windows["t_vis"] >= t_vis * (1 - tolerance)
        )
        win_ids = df_windows.loc[(cond1 & cond2 & cond3), "WinID"]

    # If several windows found, get the one with the minimal square error sum.
    best_window_index = (
        df_windows.loc[win_ids.index, :]
        .apply(
            lambda x: (x.u_value - u_value) ** 2
            + (x.g_value - shgc) ** 2
            + (x.t_vis - t_vis) ** 2,
            axis=1,
        )
        .idxmin()
    )
    win_id, description, design, u_win, shgc_win, t_sol_win, rf_sol_win, t_vis_win, lay_win, width = df_windows.loc[
        best_window_index,
        [
            "WinID",
            "Description",
            "Design",
            "u_value",
            "g_value",
            "T_sol",
            "Rf_sol",
            "t_vis",
            "Lay",
            "Width",
        ],
    ]

    # If tolerance was not respected to find a window, write in log a warning
    if warn:
        log(
            "Window tolerance was not respected. Final tolerance = "
            "{:,.2f}".format(tolerance),
            lg.WARNING,
        )
    # Write in log (info) the characteristics of the window
    log(
        "Characterisitics of the chosen window are: u_value = {:,.2f}, "
        "SHGC= {:,.2f}, t_vis= {:,.2f}".format(u_win, shgc_win, t_vis_win),
        lg.INFO,
    )

    # If warn = 1 (tolerance not respected) return tolerance
    if warn:
        return (
            win_id,
            description,
            design,
            u_win,
            shgc_win,
            t_sol_win,
            rf_sol_win,
            t_vis_win,
            lay_win,
            width,
            window_bunches[win_id],
            tolerance,
        )
    else:
        return (
            win_id,
            description,
            design,
            u_win,
            shgc_win,
            t_sol_win,
            rf_sol_win,
            t_vis_win,
            lay_win,
            width,
            window_bunches[win_id],
        )


def trnbuild_idf(
    idf_file,
    output_folder=None,
    template=None,
    dck=False,
    nonum=False,
    N=False,
    geo_floor=0.6,
    refarea=False,
    volume=False,
    capacitance=False,
    trnsidf_exe=None,
):
    """This program sorts and renumbers the IDF file and writes a B18 file based
    on the geometric information of the IDF file and the template D18 file. In
    addition, an template DCK file can be generated.

    Important:
        Where settings.trnsys_default_folder must be defined inside the
        configuration file of the package

    Example:
        >>> # Exemple of setting kwargs to be unwrapped in the function
        >>> kwargs_dict = {'dck': True, 'geo_floor': 0.57}
        >>> # Exemple how to call the function
        >>> trnbuild_idf(idf_file,template=os.path.join(
        >>>              settings.trnsys_default_folder,
        >>>              r"Building\\trnsIDF\\NewFileTemplate.d18"

    Args:
        idf_file (str): path/filename.idf to the T3D file "a SketchUp idf file"
        output_folder (str, optional): location where output files will be
        template (str): path/NewFileTemplate.d18
        dck (bool): If True, create a template DCK
        nonum (bool, optional): If True, no renumeration of surfaces
        N (optional): BatchJob Modus
        geo_floor (float, optional): generates GEOSURF values for distributing
            direct solar radiation where `geo_floor` % is directed to the floor,
            the rest to walls/windows. Default = 0.6
        refarea (bool, optional): If True, floor reference area of airnodes is
            updated
        volume (bool, True): If True, volume of airnodes is updated
        capacitance (bool, True): If True, capacitance of airnodes is updated
        trnsidf_exe (str): Path of the trnsidf.exe executable

    Returns:
        str: status

    Raises:
        CalledProcessError: When could not run command with trnsidf.exe (to
            create BUI file from IDF (T3D) file
    """
    # assert files
    if not trnsidf_exe:
        trnsidf_exe = os.path.join(
            settings.trnsys_default_folder, r"Building\trnsIDF\trnsidf.exe"
        )

    if not os.path.isfile(trnsidf_exe):
        raise IOError("trnsidf.exe not found")

    if not template:
        template = settings.path_template_d18

    if not os.path.isfile(template):
        raise IOError("template file not found")

    # first copy idf_file into output folder
    if not output_folder:
        output_folder = settings.data_folder
    if not os.path.isdir(output_folder):
        os.mkdir(output_folder)
    head, tail = os.path.split(idf_file)
    new_idf_file = os.path.abspath(os.path.join(output_folder, tail))
    if new_idf_file != os.path.abspath(idf_file):
        shutil.copy(idf_file, new_idf_file)
    idf_file = os.path.abspath(new_idf_file)  # back to idf_file
    del new_idf_file, head, tail

    # Continue
    args = locals().copy()
    idf = os.path.abspath(args.pop("idf_file"))
    template = os.path.abspath(args.pop("template"))
    trnsysidf_exe = os.path.abspath(args.pop("trnsidf_exe"))

    if not os.path.isfile(idf) or not os.path.isfile(template):
        raise FileNotFoundError()

    if sys.platform == "win32":
        cmd = [trnsysidf_exe]
    else:
        cmd = ["wine", trnsysidf_exe]
    cmd.extend([idf])
    cmd.extend([template])
    for arg in args:
        if args[arg]:
            if isinstance(args[arg], bool):
                args[arg] = ""
            if args[arg] != "":
                cmd.extend(["/{}={}".format(arg, args[arg])])
            else:
                cmd.extend(["/{}".format(arg)])

    try:
        # execute the command
        log("Running cmd: {}".format(cmd), lg.DEBUG)
        command_line_process = subprocess.Popen(
            cmd, stdout=subprocess.PIPE, stderr=subprocess.STDOUT
        )
        process_output, _ = command_line_process.communicate()
        # process_output is now a string, not a file
        log(process_output.decode("utf-8"), lg.DEBUG)
    except subprocess.CalledProcessError as exception:
        log("Exception occured: " + str(exception), lg.ERROR)
        log("Trnsidf.exe failed", lg.ERROR)
        return False
    else:
        # Send trnsidf log to logger
        pre, ext = os.path.splitext(idf)
        log_file = pre + ".log"
        if os.path.isfile(log_file):
            with open(log_file, "r") as f:
                log(f.read(), lg.DEBUG)

        return True


def _write_zone_buildingSurf_fenestrationSurf(
    buildingSurfs,
    coordSys,
    fenestrationSurfs,
    idf,
    lines,
    n_ground,
    zones,
    schedule_as_input,
):
    """Does several actions on the zones, fenestration and building surfaces.
    Then, writes zone, fenestration and building surfaces information in lines.

    Zones:
        1. If the geometry global rule is 'World', convert zone's coordinates to
           absolute.
        2. Rounds zone's coordinates to 4 decimal.
        3. Write zones in lines (T3D file).

    Fenestration surfaces:
        1. If the geometry global rule is 'Relative', convert fenestration's
           coordinates to absolute.
        2. Find the window slope and create a new window object (to write in T3D
           file) for each different slope.
        3. Rounds fenestration surface's coordinates to 4 decimal.
        4. Write fenestration surfaces in lines (T3D file).

    Building surfaces:
        1. If the geometry global rule is 'Relative', convert building surface's
           coordinates to absolute.
        2. Determine the outside boundary condition (eg. 'ground') of each
           surface. If boundary is 'surface' or 'zone', modify the surface to
           make sure adjancency is well done between surfaces (see
           _modify_adj_surface()). If boundary is 'ground', apply ground
           temperature to the Outside_Boundary_Condition_Object. If the boundary
           is 'adiabatic', apply an IDENTICAL boundary to the
           Outside_Boundary_Condition_Object.
        3. Rounds building surface's coordinates to 4 decimal
        4. Write building surfaces in lines (T3D file)

    Args:
        buildingSurfs (idf_MSequence): IDF object from idf.idfobjects(). List of
            building surfaces ("BUILDINGSURFACE:DETAILED" in the IDF).
        coordSys (str): Coordinate system of the IDF file. Can be 'Absolute'
        fenestrationSurfs (idf_MSequence): IDF object from idf.idfobjects().
            List of fenestration surfaces ("FENESTRATIONSURFACE:DETAILED" in the
            IDF).
        idf (archetypal.idfclass.IDF): IDF object
        lines (list): Text to create the T3D file (IDF file to import in
            TRNBuild). To be appended (insert) here
        n_ground (Vector 3D): Normal vector of the ground surface
        zones (idf_MSequence): IDF object from idf.idfobjects(). List of zones
            ("ZONES" in the IDF).
    """
    # Get line number where to write
    variableDictNum = checkStr(
        lines, "ALL OBJECTS IN CLASS: " "OUTPUT:VARIABLEDICTIONARY"
    )
    # Initialize list of window's slopes
    count_slope = 0
    win_slope_dict = {}
    log(
        "Writing geometry (zones, building and fenestration surfaces info from "
        "idf file to t3d file..."
    )
    count_fs = 0
    for zone in zones:
        zone.Direction_of_Relative_North = 0.0
        if zone.Multiplier == "":
            zone.Multiplier = 1
        # Coords of zone
        incrX, incrY, incrZ = zone_origin(zone)

        # Writing fenestrationSurface:Detailed in lines
        for fenestrationSurf in fenestrationSurfs:
            surfName = fenestrationSurf.Building_Surface_Name
            if (
                idf.getobject("BUILDINGSURFACE:DETAILED", surfName).Zone_Name
                == zone.Name
            ):
                count_fs += 1
                # Clear fenestrationSurface:Detailed name
                fenestrationSurf.Name = "fsd_" + "%06d" % count_fs
                # Insure right number of vertices
                fenestrationSurf.Number_of_Vertices = len(fenestrationSurf.coords)

                # Change coordinates from relative to absolute
                if coordSys == "Relative":
                    # Add zone coordinates to X, Y, Z vectors to fenestration
                    # surface
                    _relative_to_absolute(fenestrationSurf, incrX, incrY, incrZ)

                # Round vertex to 4 decimal digit max
                _round_vertex(fenestrationSurf)

                # Polygon from vector's window surface
                poly_window = Polygon3D(fenestrationSurf.coords)
                # Normal vectors of the polygon
                n_window = poly_window.normal_vector

                # Calculate the slope between window and the ground (with
                # normal vectors)
                win_slope = 180 * angle(n_ground, n_window) / np.pi
                if win_slope > 90:
                    win_slope -= 180

                # Add a construction name if slope does not already exist
                if win_slope not in win_slope_dict.values():
                    count_slope += 1
                    # Insure right construction name
                    fenestrationSurf.Construction_Name = "EXT_WINDOW{}".format(
                        count_slope
                    )
                    # Append win_slope_dict
                    win_slope_dict[fenestrationSurf.Construction_Name] = win_slope

                else:
                    fenestrationSurf.Construction_Name = [
                        key
                        for key in win_slope_dict.keys()
                        if win_slope == win_slope_dict[key]
                    ][0]

                lines.insert(variableDictNum + 2, fenestrationSurf)

        # Writing buildingSurface: Detailed in lines
        surfList = []
        for buildingSurf in buildingSurfs:
            # Change Outside Boundary Condition and Objects
            if buildingSurf.Zone_Name == zone.Name:
                buildingSurf.Number_of_Vertices = len(buildingSurf.coords)
                surfList.append(buildingSurf)
                # Verify if surface is adjacent. If yes, modifies it
                if "surface" in buildingSurf.Outside_Boundary_Condition.lower():
                    _modify_adj_surface(buildingSurf, idf)

                if "ground" in buildingSurf.Outside_Boundary_Condition.lower():
                    if schedule_as_input:
                        buildingSurf.Outside_Boundary_Condition_Object = (
                            "BOUNDARY=INPUT 1*sch_ground"
                        )
                    else:
                        buildingSurf.Outside_Boundary_Condition_Object = (
                            "BOUNDARY=SCHEDULE 1*sch_ground"
                        )

                if "adiabatic" in buildingSurf.Outside_Boundary_Condition.lower():
                    buildingSurf.Outside_Boundary_Condition = "OtherSideCoefficients"
                    buildingSurf.Outside_Boundary_Condition_Object = (
                        "BOUNDARY=IDENTICAL"
                    )

                if (
                    "othersidecoefficients"
                    in buildingSurf.Outside_Boundary_Condition.lower()
                ):
                    buildingSurf.Outside_Boundary_Condition = "OtherSideCoefficients"
                    buildingSurf.Outside_Boundary_Condition_Object = (
                        "BOUNDARY=INPUT 1*TBOUNDARY"
                    )

                if (
                    "othersideconditionsmodel"
                    in buildingSurf.Outside_Boundary_Condition.lower()
                ):
                    msg = (
                        'Surface "{}" has '
                        '"OtherSideConditionsModel" as an outside '
                        "boundary condition, this method is not implemented".format(
                            buildingSurf.Name
                        )
                    )
                    raise NotImplementedError(msg)

                # Round vertex to 4 decimal digit max
                _round_vertex(buildingSurf)

                # Makes sure idf object key is not all upper string
                buildingSurf.key = "BuildingSurface:Detailed"

                lines.insert(variableDictNum + 2, buildingSurf)

        # Change coordinates from world (all zones to 0) to absolute
        if coordSys == "World":
            zone.X_Origin, zone.Y_Origin, zone.Z_Origin = closest_coords(
                surfList, to=zone_origin(zone)
            )

        # Round vertex to 4 decimal digit max
        zone.X_Origin = round(zone.X_Origin, 4)
        zone.Y_Origin = round(zone.Y_Origin, 4)
        zone.Z_Origin = round(zone.Z_Origin, 4)

        lines.insert(variableDictNum + 2, zone)
    return win_slope_dict


def _modify_adj_surface(buildingSurf, idf):
    """If necessary, modify outside boundary conditions and vertices of the
    adjacent building surface

    Args:
        buildingSurf (EpBunch): Building surface object to modify
        idf (archetypal.idfclass.IDF): IDF object
    """
    # Force outside boundary condition to "Zone"
    buildingSurf.Outside_Boundary_Condition = "Zone"
    # Get the surface EpBunch that is adjacent to the building surface
    outside_bound_surf = buildingSurf.Outside_Boundary_Condition_Object
    # If outside_bound_surf is the same surface as buildingSurf, raises error
    if outside_bound_surf == buildingSurf.Name:
        buildingSurf.Outside_Boundary_Condition = "OtherSideCoefficients"
        buildingSurf.Outside_Boundary_Condition_Object = "BOUNDARY=IDENTICAL"
        # Prevents the user in the log of the change of the Boumdary Conditions
        msg = (
            'Surface "{surfname}" has "{outside_bound}" as Outside '
            "Boundary Condition Object (adjacent to itself). To solve this "
            "problem, we forced the Boundary Condition of this surface to "
            'be "IDENTICAL".'.format(
                surfname=buildingSurf.Name, outside_bound=outside_bound_surf
            )
        )
        log(msg, lg.WARNING)
    else:
        # Replace the Outside_Boundary_Condition_Object that was the
        # outside_bound_surf, by the adjacent zone name
        buildingSurf.Outside_Boundary_Condition_Object = idf.getobject(
            "ZONE",
            idf.getobject("BUILDINGSURFACE:DETAILED", outside_bound_surf).Zone_Name,
        ).Name
        # Force same construction for adjacent surfaces
        buildingSurf.Construction_Name = idf.getobject(
            "BUILDINGSURFACE:DETAILED", outside_bound_surf
        ).Construction_Name
        # Polygon from vector's adjacent surfaces
        poly1 = Polygon3D(buildingSurf.coords)
        poly2 = Polygon3D(
            idf.getobject("BUILDINGSURFACE:DETAILED", outside_bound_surf).coords
        )
        # Normal vectors of each polygon
        n1 = poly1.normal_vector
        n2 = poly2.normal_vector
        # Verify if normal vectors of adjacent surfaces have
        # opposite directions
        if (
            round((n1 + n2).x, 2) != 0
            or round((n1 + n2).y, 2) != 0
            or round((n1 + n2).z, 2) != 0
        ):
            # If not, inverse vertice of buildingSurf
            # (Vertex4 become Vertex1, Vertex2 become Vertex3, etc.)
            _inverse_vertices_surf(
                buildingSurf, idf, outside_bound_surf, "BUILDINGSURFACE:DETAILED"
            )


def _inverse_vertices_surf(buildingSurf, idf, outside_bound_surf, idfobject_key):
    """Inverses the vertices of a surface (last vertex becomes the first one,
    etc.)

    Args:
        buildingSurf (EpBunch): Building surface object to modify
        idf (archetypal.idfclass.IDF): IDF object
        outside_bound_surf (str): Name of the adjacent surface to the
            buildingSurf
        idfobject_key (str): Section name of the IDF where to find the
            outside_bound_surf
    """
    for j, k in zip(
        range(1, len(buildingSurf.coords) + 1), range(len(buildingSurf.coords), 0, -1)
    ):
        idf.getobject(idfobject_key, outside_bound_surf)[
            "Vertex_" + str(j) + "_Xcoordinate"
        ] = buildingSurf["Vertex_" + str(k) + "_Xcoordinate"]
        idf.getobject(idfobject_key, outside_bound_surf)[
            "Vertex_" + str(j) + "_Ycoordinate"
        ] = buildingSurf["Vertex_" + str(k) + "_Ycoordinate"]
        idf.getobject(idfobject_key, outside_bound_surf)[
            "Vertex_" + str(j) + "_Zcoordinate"
        ] = buildingSurf["Vertex_" + str(k) + "_Zcoordinate"]


def _round_vertex(surface, nbr_decimal=4):
    """Round vertex to the number of decimal (nbr_decimal) wanted

    Args:
        surface (EpBunch): Surface object to which we want to round its vertices
        nbr_decimal (int): Number of decimal to round
    """
    for j in range(1, len(surface.coords) + 1):
        surface["Vertex_" + str(j) + "_Xcoordinate"] = round(
            surface["Vertex_" + str(j) + "_Xcoordinate"], nbr_decimal
        )
        surface["Vertex_" + str(j) + "_Ycoordinate"] = round(
            surface["Vertex_" + str(j) + "_Ycoordinate"], nbr_decimal
        )
        surface["Vertex_" + str(j) + "_Zcoordinate"] = round(
            surface["Vertex_" + str(j) + "_Zcoordinate"], nbr_decimal
        )


def _relative_to_absolute(surface, incrX, incrY, incrZ):
    """Convert relative coordinates to absolute ones

    Args:
        surface (EpBunch): Surface object to which we want to convert its
            vertices
        incrX (str): X coordinate of the surface's zone
        incrY (str): Y coordinate of the surface's zone
        incrZ (str): Z coordinate of the surface's zone
    """
    for j in range(1, len(surface.coords) + 1):
        surface["Vertex_" + str(j) + "_Xcoordinate"] = (
            surface["Vertex_" + str(j) + "_Xcoordinate"] + incrX
        )
        surface["Vertex_" + str(j) + "_Ycoordinate"] = (
            surface["Vertex_" + str(j) + "_Ycoordinate"] + incrY
        )
        surface["Vertex_" + str(j) + "_Zcoordinate"] = (
            surface["Vertex_" + str(j) + "_Zcoordinate"] + incrZ
        )


def _write_winPool(lines, window):
    """Write the window pool (from Berkeley Lab window library) in lines

    Args:
        lines (list): Text to create the T3D file (IDF file to import in
            TRNBuild). To be appended (insert) here
        window (tuple): Information to write in the window pool extension (
    """
    # Get line number to write the EXTENSION_WINPOOL
    extWinpoolNum = checkStr(lines, "!-_EXTENSION_WINPOOL_START_")
    count = 0
    for line in window[10]:
        lines.insert(extWinpoolNum + count, "!-" + line)
        count += 1
    # Get line number to write the Window description
    winDescriptionNum = checkStr(lines, "WinID Description")
    lines.insert(
        winDescriptionNum + 1,
        "!-"
        + str(window[0])
        + " "
        + str(window[1])
        + " "
        + str(window[2])
        + " "
        + str(window[3])
        + " "
        + str(window[4])
        + " "
        + str(window[5])
        + " "
        + str(window[6])
        + " "
        + str(window[7])
        + " "
        + str(window[8])
        + " "
        + str(window[9])
        + "\n",
    )


def _write_window(lines, win_slope_dict, window, fframe=0.15, uframe=8.17):
    """Write window information in lines

    Args:
        lines (list): Text to create the T3D file (IDF file to import in
            TRNBuild). To be appended (insert) here
        win_slope_dict (dict): Dictionary with window's names as key and
            window's slope as value
        window (tuple): Information to write in the window pool extension
        fframe (float): fraction of the window frame (between 0 and 1)
        uframe (float): u-value of the window frame
    """
    log("Writing windows info from idf file to t3d file...")
    # Get line number where to write
    windowNum = checkStr(lines, "W i n d o w s")
    # Write
    for key in win_slope_dict.keys():
        lines.insert(windowNum + 1, "WINDOW " + str(key) + "\n")
        lines.insert(
            windowNum + 2,
            "!- WINID = " + str(window[0]) + ": HINSIDE = 11:"
            " HOUTSIDE = 64: SLOPE "
            "= " + str(win_slope_dict[key]) + ": "
            "SPACID = 4: WWID = 0.77: "
            "WHEIG = 1.08: "
            "FFRAME = "
            + str(fframe)
            + ": UFRAME = "
            + str(uframe)
            + ": ABSFRAME = 0.6: "
            "RISHADE = 0: RESHADE = 0: "
            "REFLISHADE = 0.5: "
            "REFLOSHADE = 0.5: CCISHADE "
            "= 0.5: "
            "EPSFRAME = 0.9: EPSISHADE "
            "= 0.9: "
            "ITSHADECLOSE = INPUT 1 * "
            "SHADE_CLOSE: "
            "ITSHADEOPEN = INPUT 1 * "
            "SHADE_OPEN: "
            "FLOWTOAIRNODE = 1: PERT = "
            "0: PENRT = 0: "
            "RADMATERIAL = undefined: "
            "RADMATERIAL_SHD1 = "
            "undefined" + "\n",
        )


def _write_schedules(lines, schedule_names, schedules, schedule_as_input, idf_file):
    """Write schedules information in lines

    Args:
        lines (list): Text to create the T3D file (IDF file to import in
            TRNBuild). To be appended (insert) here
        schedule_names (list): Names of all the schedules to be written in lines
        schedules (dict): Dictionary with the schedule names as key and with
    """
    log("Writing schedules info from idf file to t3d file...")
    schedules_not_written = []
    # Writes schedules as INPUTS
    if schedule_as_input:
        # Get line number where to write INPUTS
        inputNum = checkStr(lines, "I n p u t s")
        ind = lines[inputNum + 1].find("\n")
        lines[inputNum + 1] = (
            lines[inputNum + 1][:ind]
            + " "
            + " ".join(schedule_names)
            + lines[inputNum + 1][ind:]
        )
        # Writes INPUTS DESCRIPTION
        idf_file = Path(idf_file)
        inputDescrNum = checkStr(lines, "INPUTS_DESCRIPTION")
        lines.insert(
            inputDescrNum,
            " sy_XXXXXX : any : yearly schedules for internal gains. "
            "Should be found in the yearly_schedules_"
            + idf_file.basename().stripext()
            + ".csv file"
            + "\n",
        )

    # Writes schedules as SCHEDULES
    else:
        # Get line number where to write
        scheduleNum = checkStr(lines, "S c h e d u l e s")
        # Write schedules YEAR in lines
        for schedule_name in schedule_names:

            first_hour_month = [
                0,
                744,
                1416,
                2160,
                2880,
                3624,
                4344,
                5088,
                5832,
                6552,
                7296,
                8016,
                8760,
            ]

            # Get annual hourly values of schedules
            arr = schedules[schedule_name]["all values"]
            # Find the hours where hourly values change
            hours_list, = np.where(np.roll(arr, 1) != arr)
            # if hours_list is empty, give it hour 0
            if hours_list.size == 0:
                hours_list = np.array([0])
            # Get schedule values where values change and add first schedule value
            values = arr[hours_list]
            # Add hour 0 and first value if not in array
            if 0 not in hours_list:
                hours_list = np.insert(hours_list, 0, np.array([0]))
                values = np.insert(values, 0, arr[0])
            # Add hour 8760 and if not in array
            if 8760 not in hours_list:
                hours_list = np.append(hours_list, 8760)
                values = np.append(values, arr[len(arr) - 1])

            # Makes sure fisrt hour of every month in hour and value lists
            for hour in first_hour_month:
                if hour not in hours_list:
                    temp = hours_list > hour
                    count = 0
                    for t in temp:
                        if t:
                            hours_list = np.insert(hours_list, count, hour)
                            values = np.insert(values, count, values[count - 1])
                            break
                        count += 1

            # Round values to 1 decimal
            values = np.round(values.astype("float64"), decimals=1)

            # Writes schedule in lines
            # Write values
            _write_schedule_values(values, lines, scheduleNum, "VALUES")
            # Write hours
            _write_schedule_values(hours_list, lines, scheduleNum, "HOURS")

            # Write schedule name
            lines.insert(scheduleNum + 1, "!-SCHEDULE " + schedule_name + "\n")

            # if (
            #     len(hours_list) <= 1500
            # ):  # Todo: Now, only writes "short" schedules. Make method that write them all
            #     lines.insert(
            #         scheduleNum + 1,
            #         "!-SCHEDULE " + schedules[schedule_name]["year"].Name + "\n",
            #     )
            #     lines.insert(
            #         scheduleNum + 2,
            #         "!- HOURS= " + " ".join(str(item) for item in hours_list) + "\n",
            #     )
            #     lines.insert(
            #         scheduleNum + 3,
            #         "!- VALUES= " + " ".join(str(item) for item in values) + "\n",
            #     )
            # else:
            #     schedules_not_written.append(schedule_name)

    return schedules_not_written


def _write_schedule_values(list, lines, scheduleNum, string):
    count = 0
    while count * 14 < len(list):
        begin = count * 14
        end = begin + 13
        if begin == 0 and len(list) == 13:
            lines.insert(
                scheduleNum + 1,
                "!- "
                + string
                + "= "
                + " ".join(str(item) for item in list[begin:end])
                + "\n",
            )
            count += 1
            continue
        if begin == 0 and len(list) != 13:
            lines.insert(
                scheduleNum + 1,
                "!- "
                + string
                + "= "
                + " ".join(str(item) for item in list[begin:end])
                + ";"
                + "\n",
            )
            count += 1
            continue
        if end >= len(list):
            end = len(list)
            lines.insert(
                scheduleNum + count + 1,
                " ".join(str(item) for item in list[begin:end]) + "\n",
            )
        else:
            lines.insert(
                scheduleNum + count + 1,
                " ".join(str(item) for item in list[begin:end]) + ";" + "\n",
            )
        count += 1


def _write_conditioning(res, lines):
    # Heating
    heat_name = {}
    if res["Zone Sensible Heating"].iloc[0, 0] != "None":
        for i in range(0, len(res["Zone Sensible Heating"])):
            key = res["Zone Sensible Heating"].iloc[i, 0]
            name = "HEAT_z" + str(res["Zone Sensible Heating"].iloc[i].name)
            heat_name[key] = name
            size_factor = res["Heating Sizing Factor Information"][
                res["Heating Sizing Factor Information"]["Sizing Factor ID"] == "Global"
            ]["Value"].max()
            power = size_factor * (
                float(
                    res["Zone Sensible Heating"].iloc[i, :][
                        "User Design Load per Area [W/m2]"
                    ]
                )
                / 1000
                * 3600
            )  # kJ/h-m2
            heatingNum = checkStr(lines, "H e a t i n g")
            lines.insert(heatingNum + 1, " AREA_RELATED_POWER=1" + "\n")
            lines.insert(heatingNum + 1, " ELPOWERFRAC=0" + "\n")
            lines.insert(heatingNum + 1, " RRAD=0" + "\n")
            lines.insert(heatingNum + 1, " HUMIDITY=0" + "\n")
            lines.insert(heatingNum + 1, "POWER=" + str(power) + "\n")
            lines.insert(
                heatingNum + 1,
                " ON="
                + str(
                    res["Zone Sensible Heating"]
                    .iloc[i]
                    .loc["Thermostat Setpoint Temperature at Peak Load [C]"]
                )
                + "\n",
            )
            lines.insert(heatingNum + 1, "HEATING " + name + "\n")
    # Cooling
    cool_name = {}
    if res["Zone Sensible Cooling"].iloc[0, 0] != "None":
        for i in range(0, len(res["Zone Sensible Cooling"])):
            key = res["Zone Sensible Cooling"].iloc[i, 0]
            name = "COOL_z" + str(res["Zone Sensible Cooling"].iloc[i].name)
            cool_name[key] = name
            size_factor = res["Cooling Sizing Factor Information"][
                res["Heating Sizing Factor Information"]["Sizing Factor ID"] == "Global"
            ]["Value"].max()
            power = size_factor * (
                float(
                    res["Zone Sensible Cooling"].iloc[i, :][
                        "User Design Load per Area [W/m2]"
                    ]
                )
                / 1000
                * 3600
            )  # kJ/h-m2
            coolingNum = checkStr(lines, "C o o l i n g")
            lines.insert(coolingNum + 1, " AREA_RELATED_POWER=1" + "\n")
            lines.insert(coolingNum + 1, " ELPOWERFRAC=0" + "\n")
            lines.insert(coolingNum + 1, " HUMIDITY=0" + "\n")
            lines.insert(coolingNum + 1, "POWER=" + str(power) + "\n")
            lines.insert(
                coolingNum + 1,
                " ON="
                + str(
                    res["Zone Sensible Cooling"]
                    .iloc[i]
                    .loc["Thermostat Setpoint Temperature at Peak Load [C]"]
                )
                + "\n",
            )
            lines.insert(coolingNum + 1, "COOLING " + name + "\n")

    return heat_name, cool_name


def _write_gains(equipments, lights, lines, peoples, res, old_new_names):
    """Write gains in lines

    Args:
        equipments (idf_MSequence): IDF object from idf.idfobjects(). List of
            equipments ("ELECTRICEQUIPMENT" in the IDF).
        idf (archetypal.idfclass.IDF): IDF object
        lights (idf_MSequence): IDF object from idf.idfobjects(). List of lights
            ("LIGHTS" in the IDF).
        lines (list): Text to create the T3D file (IDF file to import in
            TRNBuild). To be appended (insert) here
        peoples (idf_MSequence): IDF object from idf.idfobjects()
    """
    log("Writing gains info from idf file to t3d file...")
    # Get line number where to write
    gainNum = checkStr(lines, "G a i n s")
    # Writing PEOPLE gains infos to lines
    _write_people_gain(gainNum, lines, peoples, res, old_new_names)
    # Writing LIGHT gains infos to lines
    _write_light_gain(gainNum, lights, lines, res, old_new_names)
    # Writing EQUIPMENT gains infos to lines
    _write_equipment_gain(equipments, gainNum, lines, res, old_new_names)


def _write_equipment_gain(equipments, gainNum, lines, res, old_new_names):
    """Write equipment gains in lines

    Args:
        equipments (idf_MSequence): IDF object from idf.idfobjects(). List of
            equipments ("ELECTRICEQUIPMENT" in the IDF).
        gainNum (int): Line number where to write the equipment gains
        lines (list): Text to create the T3D file (IDF file to import in
            TRNBuild). To be appended (insert) here
    """
    for equipment in equipments:
        gain = res["ElectricEquipment Internal Gains Nominal"][
            res["ElectricEquipment Internal Gains Nominal"]["Name"].str.contains(
                old_new_names[equipment.Name.upper()][0]
            )
        ]
        # Write gain name in lines
        lines.insert(gainNum + 1, "GAIN " + equipment.Name + "\n")
        areaMethod = "AREA_RELATED"
        power = gain["Equipment/Floor Area {W/m2}"].values[0] / 1000 * 3600  # kJ/h-m2
        radFract = gain["Fraction Radiant"].values[0]
        lines.insert(
            gainNum + 2,
            " CONVECTIVE="
            + str(round(power * (1 - radFract), 3))
            + " : RADIATIVE="
            + str(round(power * radFract, 3))
            + " : HUMIDITY=0 : ELPOWERFRAC=1 "
            ": " + areaMethod + " : "
            "CATEGORY=EQUIPMENT\n",
        )


def _write_light_gain(gainNum, lights, lines, res, old_new_names):
    """Write gain from lights in lines

    Args:
        gainNum (int): Line number where to write the equipment gains
        lights (idf_MSequence): IDF object from idf.idfobjects(). List of lights
            ("LIGHTS" in the IDF).
        lines (list): Text to create the T3D file (IDF file to import in
            TRNBuild). To be appended (insert) here
    """
    for light in lights:
        gain = res["Lights Internal Gains Nominal"][
            res["Lights Internal Gains Nominal"]["Name"].str.contains(
                old_new_names[light.Name.upper()][0]
            )
        ]
        # Write gain name in lines
        lines.insert(gainNum + 1, "GAIN " + light.Name + "\n")
        areaMethod = "AREA_RELATED"
        power = gain["Lights/Floor Area {W/m2}"].values[0] / 1000 * 3600  # kJ/h-m2
        radFract = gain["Fraction Radiant"].values[0]
        lines.insert(
            gainNum + 2,
            " CONVECTIVE="
            + str(round(power * (1 - radFract), 3))
            + " : RADIATIVE="
            + str(round(power * radFract, 3))
            + " : HUMIDITY=0 : ELPOWERFRAC=1 "
            ": " + areaMethod + " : "
            "CATEGORY=LIGHTS\n",
        )


def _write_people_gain(gainNum, lines, peoples, res, old_new_names):
    """
    Args:
        gainNum (int): Line number where to write the equipment gains
        lines (list): Text to create the T3D file (IDF file to import in
            TRNBuild). To be appended (insert) here
        peoples (idf_MSequence): IDF object from idf.idfobjects()
    """
    for people in peoples:
        gain = res["People Internal Gains Nominal"][
            res["People Internal Gains Nominal"]["Name"].str.contains(
                old_new_names[people.Name.upper()][0]
            )
        ]
        # Write gain name in lines
        lines.insert(gainNum + 1, "GAIN " + people.Name + "\n")
        areaMethod = "AREA_RELATED"
        power = gain["People/Floor Area {person/m2}"].values[0] * 270  # kJ/h-m2
        radFract = gain["Fraction Radiant"].values[0]
        lines.insert(
            gainNum + 2,
            " CONVECTIVE="
            + str(round(power * (1 - radFract), 3))
            + " : RADIATIVE="
            + str(round(power * radFract, 3))
            + " : HUMIDITY=0.066 : ELPOWERFRAC=0 "
            ": " + areaMethod + " : "
            "CATEGORY=PEOPLE\n",
        )


def _write_materials(lines, materialAirGap, materialNoMass, materials):
    """Write materials (LAYER in TRNBuild) in lines

    Args:
        lines (list): Text to create the T3D file (IDF file to import in
            TRNBuild). To be appended (insert) here
        materialAirGap (idf_MSequence): IDF object from idf.idfobjects().
        materialNoMass (idf_MSequence): IDF object from idf.idfobjects().
        materials (idf_MSequence): IDF object from idf.idfobjects(). List of
            materials ("MATERIAL" in the IDF)
    """
    log("Writing materials (layers) info from idf file to t3d file...")
    # Get line number where to write
    layerNum = checkStr(lines, "L a y e r s")
    listLayerName = []
    # Writing MATERIAL infos to lines
    _write_material(layerNum, lines, listLayerName, materials)
    # Writing MATERIAL:NOMASS infos to lines
    _write_material_nomass(layerNum, lines, listLayerName, materialNoMass)
    # Writing MATERIAL:AIRGAP infos to lines
    _write_material_airgap(layerNum, lines, listLayerName, materialAirGap)


def _write_material_airgap(layerNum, lines, listLayerName, materialAirGap):
    """
    Args:
        layerNum (int): Line number where to write the material
        lines (list): Text to create the T3D file (IDF file to import in
            TRNBuild). To be appended (insert) here
        listLayerName (list): list of material's names. To be appended when
        materialAirGap (materialAirGap): IDF object from
    """
    for i in range(0, len(materialAirGap)):

        duplicate = [s for s in listLayerName if s == materialAirGap[i].Name]
        if not duplicate:
            lines.insert(layerNum + 1, "!-LAYER " + materialAirGap[i].Name + "\n")
            listLayerName.append(materialAirGap[i].Name)

            lines.insert(
                layerNum + 2,
                "!- RESISTANCE="
                + str(round(materialAirGap[i].Thermal_Resistance / 3.6, 4))
                + " : PERT= 0 : PENRT= 0\n",
            )
        else:
            continue


def _write_material_nomass(layerNum, lines, listLayerName, materialNoMass):
    """
    Args:
        layerNum (int): Line number where to write the material
        lines (list): Text to create the T3D file (IDF file to import in
            TRNBuild). To be appended (insert) here
        listLayerName (list): list of material's names. To be appended when
        materialNoMass (idf_MSequence): IDF object from idf.idfobjects().
    """
    for i in range(0, len(materialNoMass)):

        duplicate = [s for s in listLayerName if s == materialNoMass[i].Name]
        if not duplicate:
            lines.insert(layerNum + 1, "!-LAYER " + materialNoMass[i].Name + "\n")
            listLayerName.append(materialNoMass[i].Name)

            lines.insert(
                layerNum + 2,
                "!- RESISTANCE="
                + str(round(materialNoMass[i].Thermal_Resistance / 3.6, 4))
                + " : PERT= 0 : PENRT= 0\n",
            )
        else:
            continue


def _write_material(layerNum, lines, listLayerName, materials):
    """
    Args:
        layerNum (int): Line number where to write the material
        lines (list): Text to create the T3D file (IDF file to import in
            TRNBuild). To be appended (insert) here
        listLayerName (list): list of material's names. To be appended when
        materials (idf_MSequence): IDF object from idf.idfobjects(). List of
            materials ("MATERIAL" in the IDF)
    """
    for i in range(0, len(materials)):
        lines.insert(layerNum + 1, "!-LAYER " + materials[i].Name + "\n")
        listLayerName.append(materials[i].Name)

        lines.insert(
            layerNum + 2,
            "!- CONDUCTIVITY="
            + str(round(materials[i].Conductivity * 3.6, 4))
            + " : CAPACITY= "
            + str(round(materials[i].Specific_Heat / 1000, 4))
            + " : DENSITY= "
            + str(round(materials[i].Density, 4))
            + " : PERT= 0 : PENRT= 0\n",
        )


def _write_constructions_end(constr_list, idf, lines):
    """Write constructions at the end of lines (IDF format)

    Args:
        constr_list (list): list of construction names to be written
        idf (archetypal.idfclass.IDF): IDF object
        lines (list): Text to create the T3D file (IDF file to import in
            TRNBuild). To be appended (insert) here
    """
    # Get line number where to write
    constructionEndNum = checkStr(lines, "ALL OBJECTS IN CLASS: CONSTRUCTION")
    # Writing CONSTRUCTION infos to lines
    for constr in constr_list:
        construction = idf.getobject("CONSTRUCTION", constr)
        lines.insert(constructionEndNum, construction)


def _write_constructions(constr_list, idf, lines, mat_name, materials):
    """Write constructions in lines (TRNBuild format)

    Args:
        constr_list (list): list of construction names to be written
        idf (archetypal.idfclass.IDF): IDF object
        lines (list): Text to create the T3D file (IDF file to import in
            TRNBuild). To be appended (insert) here
        mat_name (list): list of material names to be written
        materials (idf_MSequence): IDF object from idf.idfobjects(). List of
            materials ("MATERIAL" in the IDF)
    """
    log("Writing constructions info from idf file to t3d file...")
    # Get line number where to write
    constructionNum = checkStr(lines, "C O N S T R U C T I O N")
    # Writing CONSTRUCTION in lines
    for constr in constr_list:
        construction = idf.getobject("CONSTRUCTION", constr)
        lines.insert(constructionNum + 1, "!-CONSTRUCTION " + construction.Name + "\n")

        # Create lists to append with layers and thickness of construction
        layerList = []
        thickList = []

        for j in range(2, len(construction.fieldvalues)):

            if construction.fieldvalues[j] not in mat_name:

                indiceMat = [
                    k
                    for k, s in enumerate(materials)
                    if construction.fieldvalues[j] == s.Name
                ]

                if not indiceMat:
                    thickList.append(0.0)
                else:
                    thickList.append(round(materials[indiceMat[0]].Thickness, 4))

                layerList.append(construction.fieldvalues[j])

            else:
                continue

        lines.insert(
            constructionNum + 2,
            "!- LAYERS = " + " ".join(str(item) for item in layerList[::-1]) + "\n",
        )
        lines.insert(
            constructionNum + 3,
            "!- THICKNESS= " + " ".join(str(item) for item in thickList[::-1]) + "\n",
        )
        lines.insert(constructionNum + 4, "!- ABS-FRONT= 0.4   : ABS-BACK= 0.5\n")
        lines.insert(constructionNum + 5, "!- EPS-FRONT= 0.9   : EPS-BACK= 0.9\n")

        basement = [
            s for s in ["basement", "floor"] if s in construction.fieldvalues[1].lower()
        ]
        if not basement:
            lines.insert(constructionNum + 6, "!- HFRONT   = 11 : HBACK= 64\n")
        else:
            lines.insert(constructionNum + 6, "!- HFRONT   = 11 : HBACK= 0\n")


def _get_ground_vertex(buildingSurfs):
    """Find the normal vertex of ground surface

    Args:
        buildingSurfs (idf_MSequence): IDF object from idf.idfobjects(). List of
            building surfaces ("BUILDINGSURFACE:DETAILED" in the IDF).
    """
    ground_surfs = [
        buildingSurf
        for buildingSurf in buildingSurfs
        if buildingSurf.Outside_Boundary_Condition.lower() == "ground"
    ]
    if ground_surfs:
        ground = ground_surfs[0].coords
    else:
        ground = [(45, 28, 0), (45, 4, 0), (4, 4, 0), (4, 28, 0)]
    # Polygon from vector's ground surface
    poly_ground = Polygon3D(ground)
    # Normal vectors of the polygon
    n_ground = poly_ground.normal_vector
    return n_ground


def _is_coordSys_world(coordSys, zones):
    """
    Args:
        coordSys (str): If already assigned ('Relative' or 'Absolute), function
            returns the value
        zones (idf_MSequence): IDF object from idf.idfobjects(). List of zones
            ("ZONES" in the IDF). Zones object to iterate over, to determine if
            the coordinate system is 'World'
    """
    X_zones = []
    Y_zones = []
    Z_zones = []
    # Store all zones coordinates in lists
    for zone in zones:
        x, y, z = zone_origin(zone)
        X_zones.append(x)
        Y_zones.append(y)
        Z_zones.append(z)
    # If 2 zones have same coords and are equal to 0 -> coordSys = "World"
    if (
        X_zones == Y_zones
        and X_zones == Z_zones
        and Y_zones == Z_zones
        and X_zones[0] == 0
        and Y_zones[0] == 0
        and Z_zones[0] == 0
    ):
        coordSys = "World"
    return coordSys


def _write_location_geomrules(globGeomRules, lines, locations):
    """
    Args:
        globGeomRules (idf_MSequence): IDF object from idf.idfobjects(). List of
            global geometry rules ("GLOBALGEOMETRYRULES" in the IDF). Normally
            there should be only one global geometry rules.
        lines (list): Text to create the T3D file (IDF file to import in
            TRNBuild). To be appended (insert) here
        locations (idf_MSequence): IDF object from idf.idfobjects(). List of the
            building locations ("SITE:LOCATION" in the IDF). Normally there
            should be only one location.
    """
    # Get line number where to write
    log("Writing location info from idf file to t3d file...")
    locationNum = checkStr(lines, "ALL OBJECTS IN CLASS: LOCATION")
    # Writing GLOBALGEOMETRYRULES infos to lines
    for globGeomRule in globGeomRules:
        # Change Geometric rules from Relative to Absolute
        coordSys = "Absolute"
        if globGeomRule.Coordinate_System == "Relative":
            coordSys = "Relative"
            globGeomRule.Coordinate_System = "Absolute"

        if globGeomRule.Daylighting_Reference_Point_Coordinate_System == "Relative":
            globGeomRule.Daylighting_Reference_Point_Coordinate_System = "Absolute"

        if globGeomRule.Rectangular_Surface_Coordinate_System == "Relative":
            globGeomRule.Rectangular_Surface_Coordinate_System = "Absolute"

        lines.insert(locationNum, globGeomRule)
    # Writing LOCATION infos to lines
    for location in locations:
        lines.insert(locationNum, location)
    return coordSys


def _write_building(buildings, lines):
    """
    Args:
        buildings (idf_MSequence): IDF object from idf.idfobjects()
        lines (list): Text to create the T3D file (IDF file to import in
            TRNBuild). To be appended (insert) here
    """
    # Get line number where to write
    log("Writing building info from idf file to t3d file...")
    buildingNum = checkStr(lines, "ALL OBJECTS IN CLASS: BUILDING")
    # Writing BUILDING infos to lines
    for building in buildings:
        lines.insert(buildingNum, building)


def _write_version(lines, versions):
    """
    Args:
        lines (list): Text to create the T3D file (IDF file to import in
            TRNBuild). To be appended (insert) here
        versions (idf_MSequence): IDF object from idf.idfobjects(). List of the
            IDF file versions ("VERSION" in the IDF). Normally there should be
            only one version.
    """
    # Get line number where to write
    log("Writing data from idf file to t3d file...")
    versionNum = checkStr(lines, "ALL OBJECTS IN CLASS: VERSION")
    # Writing VERSION infos to lines
    for i in range(0, len(versions)):
        lines.insert(
            versionNum,
            ",".join(str(item) for item in versions[i].fieldvalues) + ";" + "\n",
        )<|MERGE_RESOLUTION|>--- conflicted
+++ resolved
@@ -33,13 +33,10 @@
     run_eplus,
     recursive_len,
 )
-<<<<<<< HEAD
 from geomeppy.geom.polygons import Polygon3D
 from path import Path
 from tqdm import tqdm
 from copy import deepcopy
-=======
->>>>>>> 7f604271
 
 
 def convert_idf_to_trnbuild(
