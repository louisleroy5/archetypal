--- conflicted
+++ resolved
@@ -11,12 +11,7 @@
 
 import eppy.modeleditor
 import numpy as np
-<<<<<<< HEAD
-
-from archetypal import IDF, object_from_idfs, Schedule, calc_simple_glazing
-=======
 from archetypal import object_from_idfs, Schedule, calc_simple_glazing
->>>>>>> 077183e7
 
 created_obj = {}
 
